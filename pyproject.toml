--- conflicted
+++ resolved
@@ -34,13 +34,8 @@
 python = "^3.7.8"
 dataclasses = { version = ">=0.7,<0.9", python = "3.6" }
 click = ">=7,<9"
-<<<<<<< HEAD
 rich = "^12.2.0"
-tomli = "^1.0.0"
-=======
-rich = "^10.0.0"
 tomli = ">=1.0.0,<3.0.0"
->>>>>>> 26533d2f
 pprintpp = "^0.4.0"
 cucumber-tag-expressions = ">=2.0.0,<5.0.0"
 click-default-group = "^1.2.2"
