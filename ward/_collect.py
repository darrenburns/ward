--- conflicted
+++ resolved
@@ -112,11 +112,7 @@
                         ):
                             module_infos.append(mod)
 
-<<<<<<< HEAD
-        return module_infos
-=======
     return module_infos
->>>>>>> 77056008
 
 
 def load_modules(modules: Iterable[ModuleSpec]) -> List[ModuleType]:
