--- conflicted
+++ resolved
@@ -47,13 +47,10 @@
         return [conf]
 
 
-<<<<<<< HEAD
-def apply_multi_defaults(file_config: ConfigDict, cli_config: ConfigDict) -> ConfigDict:
-=======
 def apply_multi_defaults(
-    file_config: _ConfigDict, cli_config: _ConfigDict,
+    file_config: _ConfigDict,
+    cli_config: _ConfigDict,
 ) -> _ConfigDict:
->>>>>>> 77056008
     """
     Returns all options where multiple=True that
     appeared in the config file, but weren't passed
@@ -78,7 +75,9 @@
 
 
 def set_defaults_from_config(
-    context: click.Context, param: click.Parameter, value: Union[str, int]
+    context: click.Context,
+    param: click.Parameter,
+    value: Union[str, int],
 ) -> Path:
     supplied_paths = context.params.get("path")
 
