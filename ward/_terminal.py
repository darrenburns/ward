import abc
import inspect
import itertools
import math
import os
import platform
import statistics
from dataclasses import dataclass, field
from enum import Enum
from pathlib import Path
from textwrap import dedent
from typing import (
    Collection,
    Dict,
    Generator,
    Iterable,
    Iterator,
    List,
    Optional,
    Tuple,
<<<<<<< HEAD
=======
    Type,
>>>>>>> cdcea6aa
)

from rich.console import (
    Console,
    ConsoleOptions,
    RenderableType,
    RenderGroup,
    RenderResult,
)
from rich.highlighter import NullHighlighter
from rich.live import Live
from rich.markdown import Markdown
from rich.padding import Padding
from rich.panel import Panel
<<<<<<< HEAD
from rich.pretty import Pretty
from rich.progress import BarColumn, Progress, SpinnerColumn, TimeElapsedColumn
=======
from rich.progress import (
    BarColumn,
    Progress,
    RenderableColumn,
    SpinnerColumn,
    TimeElapsedColumn,
)
>>>>>>> cdcea6aa
from rich.rule import Rule
from rich.syntax import Syntax
from rich.table import Table
from rich.text import Text
from rich.theme import Theme
from rich.traceback import Traceback
from rich.tree import Tree

from ward._diff import Diff
from ward._fixtures import FixtureHierarchyMapping, fixture_parents_and_children
from ward._suite import Suite
from ward._utilities import group_by
from ward._ward_version import __version__
from ward.expect import Comparison, TestFailure
from ward.fixtures import Fixture
from ward.models import ExitCode, Scope
from ward.testing import Test, TestOutcome, TestResult, fixtures_used_directly_by_tests

HORIZONTAL_PAD = (0, 1, 0, 1)

INDENT = " " * 2

theme = Theme(
    {
        "title": "bold",
        "heading": "bold",
        "pass": "#ffffff on #137C39",
        "pass.textonly": "#189F4A",
        "fail": "#ffffff on #BF2D2D",
        "fail.textonly": "#BF2D2D",
        "fail.header": "bold #BF2D2D",
        "skip": "#ffffff on #0E67B3",
        "skip.textonly": "#1381E0",
        "xpass": "#162740 on #F4C041",
        "xpass.textonly": "#F4C041",
        "xfail": "#ffffff on #695CC8",
        "xfail.textonly": "#695CC8",
        "muted": "dim",
        "info": "yellow italic",
        "dryrun": "#ffffff on #162740",
        "rule.line": "#189F4A",
        "fixture.name": "bold #1381E0",
        "fixture.scope.test": "bold #189F4A",
        "fixture.scope.module": "bold #F4C041",
        "fixture.scope.global": "bold #EA913C",
        "usedby": "#9285F6",
    }
)
console = Console(theme=theme, highlighter=NullHighlighter())


def format_test_id(test_result: TestResult) -> str:
    """
    Format module name, line number, and test case number
    """
    return f"{format_test_location(test_result.test)}{format_test_case_number(test_result.test)}"


def format_test_location(test: Test) -> str:
    """
    Returns the location of a test as a string of the form '{test.module_name}:{test.line_number}'
    """
    return f"{test.module_name}:{test.line_number}"


def format_test_case_number(test: Test) -> str:
    """
    Returns a string of the format '[{current_test_number}/{num_parameterised_instances}]'.

    For example, for the 3rd run of a test that is parameterised with 5 parameter sets the
    return value is '[3/5]'.
    """
    param_meta = test.param_meta
    if param_meta.group_size > 1:
        pad = len(str(param_meta.group_size))
        iter_indicator = (
            f"[{param_meta.instance_index + 1:>{pad}}/{param_meta.group_size}]"
        )
    else:
        iter_indicator = ""

    return iter_indicator


class TestOutputStyle(str, Enum):
    TEST_PER_LINE = "test-per-line"
    DOTS_GLOBAL = "dots-global"
    DOTS_MODULE = "dots-module"
    LIVE = "live"
    NONE = "none"


class TestProgressStyle(str, Enum):
    INLINE = "inline"
    BAR = "bar"
    NONE = "none"


def get_test_result_line(
    test_result: TestResult,
    test_index: int,
    num_tests: int,
    progress_styles: List[TestProgressStyle],
    extra_left_pad: int = 0,
) -> Table:
    """
    Outputs a single test result to the terminal in Ward's standard output
    format which outputs a single test per line.
    """
    outcome_tag = test_result.outcome.name[:4]

    test = test_result.test
    test_location = format_test_location(test)
    test_case_number = format_test_case_number(test)
    test_style = outcome_to_style(test_result.outcome)

    grid = Table.grid(expand=True)
    grid.add_column()
    grid.add_column()
    grid.add_column()
    columns = [
        Padding(outcome_tag, style=test_style, pad=(0, 1, 0, 1 + extra_left_pad)),
        Padding(f"{test_location}{test_case_number}", style="muted", pad=(0, 1, 0, 1)),
        Padding(
            Markdown(test.description, inline_code_theme="ansi_dark"), pad=(0, 1, 0, 0)
        ),
    ]

    # Skip/Xfail tests may have a reason note attached that we'll print
    reason = getattr(test.marker, "reason", "")
    if reason and test.marker.active:
        grid.add_column(justify="center", style=test_style)
        columns.append(Padding(reason, pad=(0, 1, 0, 1)))

    if TestProgressStyle.INLINE in progress_styles:
        grid.add_column(justify="right", style="muted")
        columns.append(f"{(test_index + 1) / num_tests:>4.0%}")

    grid.add_row(*columns)

    return grid


INLINE_PROGRESS_LEN = 5  # e.g. "  93%"


def get_dot(result: TestResult) -> Text:
    style = outcome_to_style(result.outcome)
    return Text(result.outcome.display_char, style=style, end="")


@dataclass
class TestTimingStatsPanel:
    all_tests_in_session: List[TestResult]
    num_tests_to_show: int

    @property
    def _raw_test_durations_secs(self):
        return [r.test.timer.duration for r in self.all_tests_in_session]

    @property
    def _median_secs(self):
        return statistics.median(self._raw_test_durations_secs)

    @property
    def _percentile99_secs(self):
        data = self._raw_test_durations_secs
        size = len(data)
        percentile = 99
        return sorted(data)[int(math.ceil((size * percentile) / 100)) - 1]

    def __rich_console__(self, c: Console, co: ConsoleOptions) -> RenderResult:
        test_results = sorted(
            self.all_tests_in_session, key=lambda r: r.test.timer.duration, reverse=True
        )
        grid = Table.grid(padding=(0, 2, 0, 0))
        grid.add_column(justify="right")  # Time taken
        grid.add_column()  # Test ID
        grid.add_column()  # Test description

        for result in test_results[: self.num_tests_to_show]:
            time_taken_secs = result.test.timer.duration
            time_taken_millis = time_taken_secs * 1000
            test_id = format_test_id(result)
            description = result.test.description
            grid.add_row(
                f"[b]{time_taken_millis:.0f}[/b]ms",
                Text(test_id, style="muted"),
                description,
            )

        num_slowest_displayed = min(
            len(self.all_tests_in_session), self.num_tests_to_show
        )
        panel = Panel(
            RenderGroup(
                Padding(
                    f"Median: [b]{self._median_secs * 1000:.2f}[/b]ms"
                    f" [muted]|[/muted] "
                    f"99th Percentile: [b]{self._percentile99_secs * 1000:.2f}[/b]ms",
                    pad=(0, 0, 1, 0),
                ),
                grid,
            ),
            title=f"[b white]{num_slowest_displayed} Slowest Tests[/b white]",
            style="none",
            border_style="rule.line",
        )

        yield panel


@dataclass
class SessionPrelude:
    time_to_collect_secs: float
    num_tests_collected: int
    num_fixtures_collected: int
    config_path: Optional[Path]
    python_impl: str = field(default=platform.python_implementation())
    python_version: str = field(default=platform.python_version())
    ward_version: str = field(default=__version__)

    def __rich_console__(self, c: Console, co: ConsoleOptions) -> RenderResult:
        yield Rule(
            Text(
                f"Ward {self.ward_version} | {self.python_impl} {self.python_version}",
                style="title",
            )
        )
        if self.config_path:
            try:
                path = self.config_path.relative_to(Path.cwd())
            except ValueError:
                path = self.config_path.name
            yield f"Loaded config from [b]{path}[/b]."

        yield (
            f"Found [b]{self.num_tests_collected}[/b] tests "
            f"and [b]{self.num_fixtures_collected}[/b] fixtures "
            f"in [b]{self.time_to_collect_secs:.2f}[/b] seconds."
        )


class ResultProcessor(abc.ABC):
    @abc.abstractmethod
    def handle_result(self, test_result: TestResult):
        pass


class TerminalResultProcessor(ResultProcessor):
    def __init__(
        self,
        suite: Suite,
        test_output_style: str,
        progress_styles: List[TestProgressStyle],
        config_path: Optional[Path],
        show_diff_symbols: bool = False,
    ):
        self.suite = suite
        self.test_output_style = test_output_style
        self.progress_styles = progress_styles
        self.config_path = config_path
        self.show_diff_symbols = show_diff_symbols

    def handle_result(self, test_result: TestResult):
        # Make the actual output of the result a pluggy hook, so that users can implement their own version
        pass


class TestResultDisplayWidget:
    def __init__(self, num_tests: int, progress_styles: List[TestProgressStyle]):
        self.console = console
        self.num_tests = num_tests
        self.progress_styles = progress_styles

    def footer(self, test_results: List[TestResult]) -> Optional[RenderableType]:
        """
        This method should return an object that can be rendered by Rich.
        It will be inserted into the "footer" of the test suite result display,
        which hugs the bottom of the output as the suite runs.

        This method may be called at any time to refresh the state of the footer,
        so it should be a pure function.

        If this function returns ``None``, it will not cause anything to be
        rendered in the footer. You can use this to "hide" the footer based
        on state captured during the suite.
        """
        pass

    def after_test(self, test_index: int, test_result: TestResult) -> None:
        """
        This method is called after each test is executed,
        with the results of that test and the index of that test in the suite.

        Some ways you can use this method:
         - Capture state for use in other methods of your widget.
         - Print to the terminal using the attached Console (``self.console``).
           Anything printed this way will appear above the footer
           and will persist after the suite is done.
        """
        pass

    def after_suite(self, test_results: List[TestResult]) -> None:
        """
        This method is called after the suite is done executing
        (or is cancelled, or aborts mid-run, etc.),
        with results for all of the tests that have been run.

        Some ways you can use this method:
         - Change the return value of your footer to None to prevent it
           from appearing in the final persistent output.
        """
        pass


class TestPerLine(TestResultDisplayWidget):
    def after_test(self, test_index: int, test_result: TestResult) -> None:
        self.console.print(
            get_test_result_line(
                test_result, test_index, self.num_tests, self.progress_styles
            )
        )


class DotsDisplayWidget(TestResultDisplayWidget, abc.ABC):
    def __init__(self, num_tests: int, progress_styles: List[TestProgressStyle]):
        super().__init__(num_tests, progress_styles)

        self.base_max_dots_per_line = get_terminal_size().width
        if TestProgressStyle.INLINE in progress_styles:
            self.base_max_dots_per_line -= INLINE_PROGRESS_LEN

        self.dots_on_line = 0
        self.footer_text = self.get_blank_footer_text()

    def footer(self, test_results: List[TestResult]) -> Optional[RenderableType]:
        return self.footer_text

    def get_blank_footer_text(self) -> Text:
        return Text("", end="")

    @property
    @abc.abstractmethod
    def max_dots_for_current_line(self) -> int:
        raise NotImplementedError()

    def end_of_line(self, test_index):
        self.footer_text.append(self.get_end_of_line_for_dots(test_index=test_index))
        self.console.print(self.footer_text, end="")

        self.dots_on_line = 0
        self.footer_text = self.get_blank_footer_text()

    def get_end_of_line_for_dots(
        self,
        test_index: int,
    ) -> Text:
        if TestProgressStyle.INLINE in self.progress_styles and self.num_tests > 0:
            fill = (
                self.max_dots_for_current_line - self.dots_on_line + INLINE_PROGRESS_LEN
            )
            return Text(
                f"{(test_index + 1) / self.num_tests:>{fill}.0%}\n",
                style="muted",
            )
        else:
            return Text("\n")

    def after_suite(self, test_results: List[TestResult]) -> None:
        self.end_of_line(test_index=len(test_results) - 1)


class DotsGlobal(DotsDisplayWidget):
    @property
    def max_dots_for_current_line(self) -> int:
        return self.base_max_dots_per_line

    def after_test(self, test_index: int, test_result: TestResult) -> None:
        self.footer_text.append(get_dot(test_result))

        self.dots_on_line += 1
        if self.dots_on_line == self.max_dots_for_current_line:
            self.end_of_line(test_index)


class DotsPerModule(DotsDisplayWidget):
    def __init__(self, num_tests: int, progress_styles: List[TestProgressStyle]):
        super().__init__(num_tests, progress_styles)

        self.current_path = Path("")
        self.cwd = Path.cwd()

        self._max_dots_for_current_line = self.base_max_dots_per_line

    @property
    def max_dots_for_current_line(self) -> int:
        return self._max_dots_for_current_line

    def after_test(self, test_index: int, test_result: TestResult) -> None:
        # if we are starting a new module
        if test_result.test.path != self.current_path:
            # if this isn't the first module, add the end-of-line for the previous module
            if test_index > 0:
                self.end_of_line(test_index)

            self.current_path = test_result.test.path
            rel_path = str(self.current_path.relative_to(self.cwd))

            final_slash_idx = rel_path.rfind("/")
            if final_slash_idx != -1:
                path_text = Text("", end="").join(
                    [
                        Text(rel_path[: final_slash_idx + 1], style="muted"),
                        Text(rel_path[final_slash_idx + 1 :]),
                        Text(": "),
                    ]
                )
            else:
                path_text = Text(f"{rel_path}: ", end="")

            self.footer_text.append(path_text)

            self._max_dots_for_current_line = (
                self.base_max_dots_per_line - path_text.cell_len
            )

        if self.dots_on_line == self.max_dots_for_current_line:
            self.end_of_line(test_index)

            # we are now on a blank line with no path prefix
            self._max_dots_for_current_line = self.base_max_dots_per_line

        self.footer_text.append(get_dot(test_result))
        self.dots_on_line += 1


GREEN_CHECK = Text("✔", style="pass.textonly")
RED_X = Text("✘", style="fail.textonly")


class LiveTestBar(TestResultDisplayWidget):
    def __init__(self, num_tests: int, progress_styles: List[TestProgressStyle]):
        super().__init__(num_tests, progress_styles)

        self.spinner_column = SpinnerColumn(
            style="pass.textonly",
            finished_text=GREEN_CHECK,
        )
        self.test_description_column = RenderableColumn(Text(""))

        self.progress = Progress(
            self.spinner_column,
            self.test_description_column,
            console=console,
        )

        self.task = self.progress.add_task("", total=num_tests)

    def footer(self, test_results: List[TestResult]) -> Optional[RenderableType]:
        return self.progress

    def after_test(self, test_index: int, test_result: TestResult) -> None:
        self.progress.update(self.task, advance=1)
        self.test_description_column.renderable = get_test_result_line(
            test_result=test_result,
            test_index=test_index,
            num_tests=self.num_tests,
            progress_styles=self.progress_styles,
        )

        if test_result.outcome.will_fail_session:
            self.console.print(
                get_test_result_line(
                    test_result=test_result,
                    test_index=test_index,
                    num_tests=self.num_tests,
                    progress_styles=self.progress_styles,
                    extra_left_pad=2,  # account for the spinner
                )
            )

            self.spinner_column.finished_text = RED_X
            self.spinner_column.spinner.style = "fail.textonly"


class SuiteProgressBar(TestResultDisplayWidget):
    def __init__(self, num_tests: int, progress_styles: List[TestProgressStyle]):
        super().__init__(num_tests, progress_styles)

        self.spinner_column = SpinnerColumn(
            style="pass.textonly",
            finished_text=GREEN_CHECK,
        )
        self.bar_column = BarColumn(
            complete_style="pass.textonly",
            finished_style="pass.textonly",
        )

        self.progress = Progress(
            self.spinner_column,
            TimeElapsedColumn(),
            self.bar_column,
            "[progress.percentage]{task.percentage:>3.0f}%",
            "[progress.percentage][{task.completed} / {task.total}]",
            console=self.console,
        )

        self.task = self.progress.add_task("Testing...", total=num_tests)

    def footer(self, test_results: List[TestResult]) -> Optional[RenderableType]:
        return self.progress

    def after_test(self, test_index: int, test_result: TestResult) -> None:
        self.progress.update(self.task, advance=1)

        if test_result.outcome.will_fail_session:
            self.spinner_column.finished_text = RED_X
            self.spinner_column.spinner.style = "fail.textonly"
            self.bar_column.complete_style = "fail.textonly"
            self.bar_column.finished_style = "fail.textonly"

    def after_suite(self, test_results: List[TestResult]) -> None:
        self.progress = None


class TerminalResultsWriter:
    def __init__(
        self,
        num_tests: int,
        progress_styles: List[TestProgressStyle],
        widget_types: Iterable[Type[TestResultDisplayWidget]],
    ):
        self.widgets = [
            widgets(num_tests=num_tests, progress_styles=progress_styles)
            for widgets in widget_types
        ]
        self.live = Live(
            console=console,
            renderable=self.footer(results=[]),
        )

    def footer(self, results: List[TestResult]) -> RenderableType:
        table = Table.grid()
        table.add_column()
        for f in filter(
            None, (component.footer(results) for component in self.widgets)
        ):
            table.add_row(f)

        return table

    def run(
        self,
        test_results: Iterator[TestResult],
        fail_limit: Optional[int],
    ) -> Tuple[List[TestResult], bool]:
        """
        Execute the test suite, returning the list of test results
        and a boolean that is true if the run was cancelled and false otherwise.
        """
        num_failures = 0
        results = []
        was_cancelled = False

        console.print()
        with self.live as live:
            try:
                for idx, result in enumerate(test_results):
                    # We need to re-enable the Live here in case
                    # it was disabled by the breakpoint debugger hook.
                    live.start(refresh=True)

                    for component in self.widgets:
                        component.after_test(idx, result)

                    live.update(self.footer(results))

                    results.append(result)

                    if result.outcome is TestOutcome.FAIL:
                        num_failures += 1

                    if num_failures == fail_limit:
                        break
            except KeyboardInterrupt:
                was_cancelled = True
            finally:
                for component in self.widgets:
                    component.after_suite(results)

                live.update(self.footer(results), refresh=True)

                return results, was_cancelled


class TestResultWriterBase:
    runtime_output_strategies = {
        TestOutputStyle.TEST_PER_LINE: TestPerLine,
        TestOutputStyle.DOTS_GLOBAL: DotsGlobal,
        TestOutputStyle.DOTS_MODULE: DotsPerModule,
        TestOutputStyle.LIVE: LiveTestBar,
        TestOutputStyle.NONE: TestResultDisplayWidget,
    }

    def __init__(
        self,
        suite: Suite,
        test_output_style: TestOutputStyle,
        progress_styles: List[TestProgressStyle],
        config_path: Optional[Path],
        show_diff_symbols: bool = False,
    ):
        self.suite = suite
        self.test_output_style = test_output_style
        self.progress_styles = progress_styles
        self.config_path = config_path
        self.show_diff_symbols = show_diff_symbols
        self.terminal_size = get_terminal_size()

    def output_all_test_results(
        self,
        test_results_gen: Generator[TestResult, None, None],
        fail_limit: Optional[int] = None,
    ) -> List[TestResult]:
        if not self.suite.num_tests:
            return []

        widget_types = [self.runtime_output_strategies[self.test_output_style]]
        if TestProgressStyle.BAR in self.progress_styles:
            widget_types.append(SuiteProgressBar)

        all_results, was_cancelled = TerminalResultsWriter(
            num_tests=self.suite.num_tests_with_parameterisation,
            progress_styles=self.progress_styles,
            widget_types=widget_types,
        ).run(test_results_gen, fail_limit)

        if was_cancelled:
            console.print(
                "Run cancelled - results for tests that ran shown below.",
                style="info",
            )

        failed_test_results = [r for r in all_results if r.outcome == TestOutcome.FAIL]
        for failure in failed_test_results:
            self.output_why_test_failed_header(failure)
            self.output_test_failed_location(failure)
            self.output_why_test_failed(failure)
            self.output_captured_stderr(failure)
            self.output_captured_stdout(failure)
        if failed_test_results:
            self.print_divider()
        else:
            console.print()
        return all_results

    @staticmethod
    def print_divider() -> None:
        console.print(Rule(style="muted"))

    def output_why_test_failed_header(self, test_result: TestResult):
        """
        Printed above the failing test output
        """
        raise NotImplementedError()

    def output_test_result_summary(
        self, test_results: List[TestResult], time_taken: float, duration: int
    ):
        raise NotImplementedError()

    def output_why_test_failed(self, test_result: TestResult):
        """
        Extended output shown for failing tests, may include further explanations,
        assertion error info, diffs, etc.
        """
        raise NotImplementedError()

    def output_captured_stderr(self, test_result: TestResult):
        raise NotImplementedError()

    def output_captured_stdout(self, test_result: TestResult):
        raise NotImplementedError()

    def output_test_failed_location(self, test_result: TestResult):
        raise NotImplementedError()


@dataclass
class TerminalSize:
    height: int
    width: int


def get_terminal_size() -> TerminalSize:
    for i in range(0, 3):
        try:
            cols, rows = os.get_terminal_size(i)
            return TerminalSize(height=rows, width=cols)
        except OSError:
            continue
    return TerminalSize(height=24, width=80)


class SimpleTestResultWriter(TestResultWriterBase):
    def output_why_test_failed_header(self, test_result: TestResult):
        test = test_result.test
        console.print(
            Padding(
                Rule(
                    title=Text(test.description, style="fail.header"),
                    style="fail.textonly",
                ),
                pad=(1, 0, 0, 0),
            ),
        )

    def output_why_test_failed(self, test_result: TestResult):
        err = test_result.error
        if isinstance(err, TestFailure):
            if err.operator in Comparison:
                console.print(self.get_source(err, test_result))
                console.print(self.get_pretty_comparison_failure(err))
        else:
            self.print_traceback(err)

    def get_source(self, err: TestFailure, test_result: TestResult) -> RenderableType:
        src_lines, line_num = inspect.getsourcelines(test_result.test.fn)
        src = Syntax(
            "".join(src_lines),
            "python",
            start_line=line_num,
            line_numbers=True,
            highlight_lines={err.error_line},
            background_color="default",
            theme="ansi_dark",
        )

        return Padding(src, (1, 0, 1, 4))

    def get_pretty_comparison_failure(self, err: TestFailure) -> RenderableType:
        if err.operator is Comparison.Equals:
            return self.get_pretty_failure_for_equals(err)
        elif err.operator in {Comparison.In, Comparison.NotIn}:
            return self.get_pretty_failure_for_in(err)
        else:
            return Text("", end="")

    def get_pretty_failure_for_equals(self, err: TestFailure) -> RenderableType:
        diff_msg = Text.assemble(
            ("LHS ", "pass.textonly"),
            ("vs ", "default"),
            ("RHS ", "fail.textonly"),
            ("shown below", "default"),
        )

        diff = Diff(
            err.lhs,
            err.rhs,
            width=self.terminal_size.width - 24,
            show_symbols=self.show_diff_symbols,
        )

        return RenderGroup(
            Padding(diff_msg, pad=(0, 0, 1, 2)),
            Padding(diff, pad=(0, 0, 1, 4)),
        )

    def get_pretty_failure_for_in(self, err: TestFailure) -> RenderableType:
        lhs_msg = Text.assemble(
            ("The ", "default"),
            ("item ", "pass.textonly"),
            *self.of_type(err.lhs),
        )
        lhs = Panel(
            Pretty(err.lhs),
            title=lhs_msg,
            title_align="left",
            border_style="pass.textonly",
            padding=1,
        )

        rhs_msg = Text.assemble(
            ("was not " if err.operator is Comparison.In else "was ", "bold default"),
            ("found in the ", "default"),
            ("container ", "fail.textonly"),
            *self.of_type(err.rhs),
        )
        rhs = Panel(
            Pretty(err.rhs),
            title=rhs_msg,
            title_align="left",
            border_style="fail.textonly",
            padding=1,
        )

        return Padding(RenderGroup(lhs, rhs), pad=(0, 0, 1, 2))

    def of_type(self, obj: object) -> Iterator[Tuple[str, str]]:
        yield "(of type ", "default"
        yield type(obj).__name__, "bold default"
        yield ")", "default"

    def print_traceback(self, err):
        trace = getattr(err, "__traceback__", "")
        if trace:
            # The first frame contains library internal code which is not
            # relevant to end users, so skip over it.
            trace = trace.tb_next
            tb = Traceback.from_exception(err.__class__, err, trace, show_locals=True)
            console.print(Padding(tb, pad=(0, 4, 1, 4)))
        else:
            console.print(str(err))

    def output_test_result_summary(
        self, test_results: List[TestResult], time_taken: float, show_slowest: int
    ):
        if show_slowest:
            console.print(TestTimingStatsPanel(test_results, show_slowest))

        result_table = Table.grid()
        result_table.add_column(justify="right")
        result_table.add_column()
        result_table.add_column()

        outcome_counts = self._get_outcome_counts(test_results)
        test_count = sum(outcome_counts.values())
        result_table.add_row(
            Padding(str(test_count), pad=HORIZONTAL_PAD, style="bold"),
            Padding("Tests Encountered", pad=HORIZONTAL_PAD),
            style="default",
        )
        for outcome, count in outcome_counts.items():
            if count > 0:
                result_table.add_row(
                    Padding(str(count), pad=HORIZONTAL_PAD, style="bold"),
                    Padding(outcome.display_name, pad=HORIZONTAL_PAD),
                    Padding(f"({100 * count / test_count:.1f}%)", pad=HORIZONTAL_PAD),
                    style=outcome_to_style(outcome),
                )

        exit_code = get_exit_code(test_results)
        if exit_code == ExitCode.SUCCESS:
            result_style = "pass.textonly"
        else:
            result_style = "fail.textonly"

        result_summary_panel = Panel(
            result_table,
            title="[b default]Results[/b default]",
            style="none",
            expand=False,
            border_style=result_style,
        )
        console.print(result_summary_panel)

        console.print(
            Rule(
                f"[b]{exit_code.clean_name}[/b] in [b]{time_taken:.2f}[/b] seconds",
                style=result_style,
            )
        )

    def output_captured_stderr(self, test_result: TestResult):
        if test_result.captured_stderr:
            captured_stderr_lines = test_result.captured_stderr.split("\n")
            console.print(Padding(Text("Captured stderr"), pad=(0, 0, 1, 2)))
            for line in captured_stderr_lines:
                console.print(Padding(line, pad=(0, 0, 0, 4)))
            console.print()

    def output_captured_stdout(self, test_result: TestResult):
        if test_result.captured_stdout:
            captured_stdout_lines = test_result.captured_stdout.split("\n")
            console.print(Padding(Text("Captured stdout"), pad=(0, 0, 1, 2)))
            for line in captured_stdout_lines:
                console.print(Padding(line, pad=(0, 0, 0, 4)))
            console.print()

    def output_test_failed_location(self, test_result: TestResult):
        if isinstance(test_result.error, TestFailure) or isinstance(
            test_result.error, AssertionError
        ):
            console.print(
                Padding(
                    Text(
                        f"Failed at {os.path.relpath(test_result.test.path, Path.cwd())}:{test_result.error.error_line}"
                    ),
                    pad=(1, 0, 0, 2),
                )
            )

    def _get_outcome_counts(
        self, test_results: List[TestResult]
    ) -> Dict[TestOutcome, int]:
        return {
            TestOutcome.PASS: len(
                [r for r in test_results if r.outcome == TestOutcome.PASS]
            ),
            TestOutcome.FAIL: len(
                [r for r in test_results if r.outcome == TestOutcome.FAIL]
            ),
            TestOutcome.SKIP: len(
                [r for r in test_results if r.outcome == TestOutcome.SKIP]
            ),
            TestOutcome.XFAIL: len(
                [r for r in test_results if r.outcome == TestOutcome.XFAIL]
            ),
            TestOutcome.XPASS: len(
                [r for r in test_results if r.outcome == TestOutcome.XPASS]
            ),
            TestOutcome.DRYRUN: len(
                [r for r in test_results if r.outcome == TestOutcome.DRYRUN]
            ),
        }


def outcome_to_style(outcome: TestOutcome) -> str:
    return {
        TestOutcome.PASS: "pass",
        TestOutcome.SKIP: "skip",
        TestOutcome.FAIL: "fail",
        TestOutcome.XFAIL: "xfail",
        TestOutcome.XPASS: "xpass",
        TestOutcome.DRYRUN: "dryrun",
    }[outcome]


def scope_to_style(scope: Scope) -> str:
    return {
        Scope.Test: "fixture.scope.test",
        Scope.Module: "fixture.scope.module",
        Scope.Global: "fixture.scope.global",
    }[scope]


def output_fixtures(
    fixtures: List[Fixture],
    tests: List[Test],
    show_scopes: bool,
    show_docstrings: bool,
    show_dependencies: bool,
    show_dependency_trees: bool,
):
    generated_tests = itertools.chain.from_iterable(
        test.get_parameterised_instances() for test in tests
    )

    fixture_to_tests = fixtures_used_directly_by_tests(generated_tests)

    fixtures_to_parents, fixtures_to_children = fixture_parents_and_children(fixtures)

    for module, fixtures in group_by(fixtures, key=lambda f: f.module_name).items():
        console.print(Rule(Text(module, style="title")))

        for fixture in fixtures:
            fixture_tree = make_fixture_information_tree(
                fixture,
                used_by_tests=fixture_to_tests[fixture],
                fixtures_to_children=fixtures_to_children,
                fixtures_to_parents=fixtures_to_parents,
                show_scopes=show_scopes,
                show_docstrings=show_docstrings,
                show_dependencies=show_dependencies,
                show_dependency_trees=show_dependency_trees,
            )
            console.print(fixture_tree)


def make_fixture_information_tree(
    fixture: Fixture,
    used_by_tests: Collection[Test],
    fixtures_to_children: FixtureHierarchyMapping,
    fixtures_to_parents: FixtureHierarchyMapping,
    show_scopes: bool,
    show_docstrings: bool,
    show_dependencies: bool,
    show_dependency_trees: bool,
) -> Tree:
    root = Tree(label=make_text_for_fixture(fixture, show_scope=show_scopes))

    if show_dependency_trees:
        max_depth = None
    elif show_dependencies:
        max_depth = 1
    else:
        max_depth = 0

    if show_docstrings and fixture.fn.__doc__ is not None:
        root.add(dedent(fixture.fn.__doc__).strip("\n"))

    if show_dependencies or show_dependency_trees:
        if fixtures_to_parents[fixture]:
            depends_on_node = root.add(label="[usedby]depends on fixtures")
            add_fixture_dependencies_to_tree(
                depends_on_node,
                fixture,
                fixtures_to_parents,
                show_scopes=show_scopes,
                max_depth=max_depth,
            )

        if fixtures_to_children[fixture]:
            used_by_node = root.add(label="[usedby]used by fixtures")
            add_fixture_dependencies_to_tree(
                used_by_node,
                fixture,
                fixtures_to_children,
                show_scopes=show_scopes,
                max_depth=max_depth,
            )

        if used_by_tests:
            used_by_tests_node = root.add("[usedby]used directly by tests")
            add_fixture_usages_by_tests_to_tree(used_by_tests_node, used_by_tests)

        if not (used_by_tests or fixtures_to_children[fixture]):
            root.add("[usedby]used by [fail]no tests or fixtures")

    return root


def add_fixture_dependencies_to_tree(
    parent: Tree,
    fixture: Fixture,
    fixtures_to_parents_or_children: FixtureHierarchyMapping,
    show_scopes: bool,
    max_depth: Optional[int],
    depth: int = 0,
) -> None:
    if max_depth is not None and depth >= max_depth:
        return

    this_layer = fixtures_to_parents_or_children[fixture]

    if not this_layer:
        return

    for dep in this_layer:
        node = parent.add(make_text_for_fixture(fixture=dep, show_scope=show_scopes))
        add_fixture_dependencies_to_tree(
            parent=node,
            fixture=dep,
            fixtures_to_parents_or_children=fixtures_to_parents_or_children,
            show_scopes=show_scopes,
            max_depth=max_depth,
            depth=depth + 1,
        )


def add_fixture_usages_by_tests_to_tree(node: Tree, used_by: Iterable[Test]) -> None:
    grouped_used_by = group_by(used_by, key=lambda t: t.description)
    for idx, (description, tests) in enumerate(grouped_used_by.items()):
        test = tests[0]
        loc = format_test_location(test)
        sep = f" [{len(tests)}]" if len(tests) > 1 else ""
        node.add(f"[muted]{loc}{sep}[/muted] {test.description}")


def make_text_for_fixture(fixture: Fixture, show_scope: bool) -> Text:
    text = Text()
    text.append(f"{fixture.path.name}:{fixture.line_number} ", style="dim")
    text.append(fixture.name, style="fixture.name")

    if show_scope:
        text.append(
            f" (scope: {fixture.scope.value})", style=scope_to_style(fixture.scope)
        )

    return text


def get_exit_code(results: Iterable[TestResult]) -> ExitCode:
    if not results:
        return ExitCode.NO_TESTS_FOUND

    if any(
        r.outcome == TestOutcome.FAIL or r.outcome == TestOutcome.XPASS for r in results
    ):
        exit_code = ExitCode.FAILED
    else:
        exit_code = ExitCode.SUCCESS
    return exit_code<|MERGE_RESOLUTION|>--- conflicted
+++ resolved
@@ -18,10 +18,7 @@
     List,
     Optional,
     Tuple,
-<<<<<<< HEAD
-=======
     Type,
->>>>>>> cdcea6aa
 )
 
 from rich.console import (
@@ -36,10 +33,7 @@
 from rich.markdown import Markdown
 from rich.padding import Padding
 from rich.panel import Panel
-<<<<<<< HEAD
 from rich.pretty import Pretty
-from rich.progress import BarColumn, Progress, SpinnerColumn, TimeElapsedColumn
-=======
 from rich.progress import (
     BarColumn,
     Progress,
@@ -47,7 +41,6 @@
     SpinnerColumn,
     TimeElapsedColumn,
 )
->>>>>>> cdcea6aa
 from rich.rule import Rule
 from rich.syntax import Syntax
 from rich.table import Table
