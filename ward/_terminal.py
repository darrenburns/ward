import abc
import contextlib
import inspect
import itertools
import math
import os
import platform
import statistics
import sys
from dataclasses import dataclass, field
from enum import Enum
from pathlib import Path
from textwrap import dedent
from typing import (
    Callable,
    Collection,
    Dict,
    Generator,
    Iterable,
    Iterator,
    List,
    Optional,
    Tuple,
)

from rich.console import (
    Console,
    ConsoleOptions,
    RenderableType,
    RenderGroup,
    RenderResult,
)
from rich.highlighter import NullHighlighter
from rich.markdown import Markdown
from rich.padding import Padding
from rich.panel import Panel
from rich.pretty import Pretty
from rich.progress import BarColumn, Progress, SpinnerColumn, TimeElapsedColumn
from rich.rule import Rule
from rich.syntax import Syntax
from rich.table import Table
from rich.text import Text
from rich.theme import Theme
from rich.traceback import Traceback
from rich.tree import Tree

from ward._diff import Diff
from ward._fixtures import FixtureHierarchyMapping, fixture_parents_and_children
from ward._suite import Suite
from ward._utilities import group_by
from ward._ward_version import __version__
from ward.expect import Comparison, TestFailure
from ward.fixtures import Fixture
from ward.models import ExitCode, Scope
from ward.testing import Test, TestOutcome, TestResult, fixtures_used_directly_by_tests

HORIZONTAL_PAD = (0, 1, 0, 1)

INDENT = " " * 2

theme = Theme(
    {
        "title": "bold",
        "heading": "bold",
        "pass": "#ffffff on #137C39",
        "pass.textonly": "#189F4A",
        "fail": "#ffffff on #BF2D2D",
        "fail.textonly": "#BF2D2D",
        "fail.header": "bold #BF2D2D",
        "skip": "#ffffff on #0E67B3",
        "skip.textonly": "#1381E0",
        "xpass": "#162740 on #F4C041",
        "xpass.textonly": "#F4C041",
        "xfail": "#ffffff on #695CC8",
        "xfail.textonly": "#695CC8",
        "muted": "dim",
        "info": "yellow italic",
        "dryrun": "#ffffff on #162740",
        "rule.line": "#189F4A",
        "fixture.name": "bold #1381E0",
        "fixture.scope.test": "bold #189F4A",
        "fixture.scope.module": "bold #F4C041",
        "fixture.scope.global": "bold #EA913C",
        "usedby": "#9285F6",
    }
)
console = Console(theme=theme, highlighter=NullHighlighter())


def format_test_id(test_result: TestResult) -> str:
    """
    Format module name, line number, and test case number
    """
    return f"{format_test_location(test_result.test)}{format_test_case_number(test_result.test)}"


def format_test_location(test: Test) -> str:
    """
    Returns the location of a test as a string of the form '{test.module_name}:{test.line_number}'
    """
    return f"{test.module_name}:{test.line_number}"


def format_test_case_number(test: Test) -> str:
    """
    Returns a string of the format '[{current_test_number}/{num_parameterised_instances}]'.

    For example, for the 3rd run of a test that is parameterised with 5 parameter sets the
    return value is '[3/5]'.
    """
    param_meta = test.param_meta
    if param_meta.group_size > 1:
        pad = len(str(param_meta.group_size))
        iter_indicator = (
            f"[{param_meta.instance_index + 1:>{pad}}/{param_meta.group_size}]"
        )
    else:
        iter_indicator = ""

    return iter_indicator


class TestOutputStyle(str, Enum):
    TEST_PER_LINE = "test-per-line"
    DOTS_GLOBAL = "dots-global"
    DOTS_MODULE = "dots-module"


class TestProgressStyle(str, Enum):
    INLINE = "inline"
    BAR = "bar"
    NONE = "none"


def output_test_result_line(
    test_result: TestResult,
    idx: int,
    num_tests: int,
    progress_styles: List[TestProgressStyle],
):
    """
    Outputs a single test result to the terminal in Ward's standard output
    format which outputs a single test per line.
    """
    outcome_tag = test_result.outcome.name[:4]

    test = test_result.test
    test_location = format_test_location(test)
    test_case_number = format_test_case_number(test)
    test_style = outcome_to_style(test_result.outcome)

    grid = Table.grid(expand=True)
    grid.add_column()
    grid.add_column()
    grid.add_column()
    columns = [
        Padding(outcome_tag, style=test_style, pad=(0, 1, 0, 1)),
        Padding(f"{test_location}{test_case_number}", style="muted", pad=(0, 1, 0, 1)),
        Padding(
            Markdown(test.description, inline_code_theme="ansi_dark"), pad=(0, 1, 0, 0)
        ),
    ]

    # Skip/Xfail tests may have a reason note attached that we'll print
    reason = getattr(test.marker, "reason", "")
    if reason and test.marker.active:
        grid.add_column(justify="center", style=test_style)
        columns.append(Padding(reason, pad=(0, 1, 0, 1)))

    if TestProgressStyle.INLINE in progress_styles:
        grid.add_column(justify="right", style="muted")
        columns.append(f"{idx / num_tests:>4.0%}")

    grid.add_row(*columns)

    console.print(grid)


ProgressCallback = Callable[[], None]


def output_test_per_line(
    fail_limit: int,
    num_tests: int,
    test_results_gen: Iterator[TestResult],
    progress_styles: List[TestProgressStyle],
    test_done: ProgressCallback,
    test_failed: ProgressCallback,
):
    num_failures = 0
    all_results = []

    console.print()

    try:
        for idx, result in enumerate(test_results_gen):
            output_test_result_line(result, idx, num_tests, progress_styles)
            all_results.append(result)
            if result.outcome == TestOutcome.FAIL:
                num_failures += 1
                test_failed()
            if num_failures == fail_limit:
                break
            test_done()
    except KeyboardInterrupt:
        print_run_cancelled()
    finally:
        return all_results


def output_dots_global(
    fail_limit: int,
    num_tests: int,
    test_results_gen: Iterator[TestResult],
    progress_styles: List[TestProgressStyle],
    test_done: ProgressCallback,
    test_failed: ProgressCallback,
) -> List[TestResult]:
    dots_on_line = 0
    num_failures = 0
    all_results = []
    max_dots_per_line = get_terminal_size().width
    if TestProgressStyle.INLINE in progress_styles:
        max_dots_per_line -= 5  # e.g. "  93%"
    try:
        console.print()

        test_index = 0  # this makes sure that test_index is defined for the last end of line print after the loop
        for test_index, result in enumerate(test_results_gen):
            all_results.append(result)

            print_dot(result)

            dots_on_line += 1
            if dots_on_line == max_dots_per_line:
                print_end_of_line_for_dots(
                    test_index=test_index,
                    num_tests=num_tests,
                    dots_on_line=dots_on_line,
                    max_dots_per_line=max_dots_per_line,
                    progress_styles=progress_styles,
                )
                dots_on_line = 0

            if result.outcome == TestOutcome.FAIL:
                num_failures += 1
                test_failed()

            if num_failures == fail_limit:
                break

            test_done()

            sys.stdout.flush()

        print_end_of_line_for_dots(
            test_index=test_index,
            num_tests=num_tests,
            dots_on_line=dots_on_line,
            max_dots_per_line=max_dots_per_line,
            progress_styles=progress_styles,
        )
    except KeyboardInterrupt:
        print_run_cancelled()
    finally:
        return all_results


INLINE_PROGRESS_LEN = 5  # e.g. "  93%"


# flake8: noqa: C901 - FIXME
def output_dots_module(
    fail_limit: int,
    num_tests: int,
    test_results_gen: Iterator[TestResult],
    progress_styles: List[TestProgressStyle],
    test_done: ProgressCallback,
    test_failed: ProgressCallback,
) -> List[TestResult]:
    current_path = Path("")
    cwd = Path.cwd()
    dots_on_line = 0
    num_failures = 0

    base_max_dots_per_line = get_terminal_size().width
    if TestProgressStyle.INLINE in progress_styles:
        base_max_dots_per_line -= INLINE_PROGRESS_LEN

    max_dots_per_line = base_max_dots_per_line  # in case the loop below never runs

    all_results = []
    try:
        console.print()

        test_index = 0  # this makes sure that test_index is defined for the last end of line print after the loop
        for test_index, result in enumerate(test_results_gen):
            all_results.append(result)

            if result.test.path != current_path:  # i.e., we are starting a new module
                if test_index > 0:  # print the end-of-line for the previous module
                    print_end_of_line_for_dots(
                        test_index=test_index,
                        num_tests=num_tests,
                        dots_on_line=dots_on_line,
                        max_dots_per_line=max_dots_per_line,
                        progress_styles=progress_styles,
                    )

                dots_on_line = 0
                current_path = result.test.path
                rel_path = str(os.path.relpath(current_path, cwd))

                final_slash_idx = rel_path.rfind("/")
                if final_slash_idx != -1:
                    path_text = Text("", end="").join(
                        [
                            Text(rel_path[: final_slash_idx + 1], style="muted"),
                            Text(rel_path[final_slash_idx + 1 :]),
                            Text(": "),
                        ]
                    )
                else:
                    path_text = Text(f"{rel_path}: ", end="")
                console.print(path_text, end="")

                max_dots_per_line = base_max_dots_per_line - path_text.cell_len

            if dots_on_line == max_dots_per_line:
                print_end_of_line_for_dots(
                    test_index=test_index,
                    num_tests=num_tests,
                    dots_on_line=dots_on_line,
                    max_dots_per_line=max_dots_per_line,
                    progress_styles=progress_styles,
                )

                # we are now on a blank line with no other dots and no path prefix
                dots_on_line = 0
                max_dots_per_line = base_max_dots_per_line

            print_dot(result)
            dots_on_line += 1

            if result.outcome == TestOutcome.FAIL:
                num_failures += 1
                test_failed()

            if num_failures == fail_limit:
                break

            test_done()

            sys.stdout.flush()

        print_end_of_line_for_dots(
            test_index=test_index,
            num_tests=num_tests,
            dots_on_line=dots_on_line,
            max_dots_per_line=max_dots_per_line,
            progress_styles=progress_styles,
        )
    except KeyboardInterrupt:
        print_run_cancelled()
    finally:
        return all_results


def print_dot(result: TestResult) -> None:
    style = outcome_to_style(result.outcome)
    console.print(result.outcome.display_char, style=style, end="")


def print_end_of_line_for_dots(
    test_index: int,
    num_tests: int,
    dots_on_line: int,
    max_dots_per_line: int,
    progress_styles: List[TestProgressStyle],
) -> None:
    if TestProgressStyle.INLINE in progress_styles and num_tests > 0:
        console.print(
            f"{(test_index + 1) / num_tests:>{max_dots_per_line - dots_on_line + INLINE_PROGRESS_LEN}.0%}",
            style="muted",
        )
    else:
        console.print()


def print_run_cancelled():
    console.print(
        "Run cancelled - results for tests that ran shown below.",
        style="info",
    )


@dataclass
class TestTimingStatsPanel:
    all_tests_in_session: List[TestResult]
    num_tests_to_show: int

    @property
    def _raw_test_durations_secs(self):
        return [r.test.timer.duration for r in self.all_tests_in_session]

    @property
    def _median_secs(self):
        return statistics.median(self._raw_test_durations_secs)

    @property
    def _percentile99_secs(self):
        data = self._raw_test_durations_secs
        size = len(data)
        percentile = 99
        return sorted(data)[int(math.ceil((size * percentile) / 100)) - 1]

    def __rich_console__(self, c: Console, co: ConsoleOptions) -> RenderResult:
        test_results = sorted(
            self.all_tests_in_session, key=lambda r: r.test.timer.duration, reverse=True
        )
        grid = Table.grid(padding=(0, 2, 0, 0))
        grid.add_column(justify="right")  # Time taken
        grid.add_column()  # Test ID
        grid.add_column()  # Test description

        for result in test_results[: self.num_tests_to_show]:
            time_taken_secs = result.test.timer.duration
            time_taken_millis = time_taken_secs * 1000
            test_id = format_test_id(result)
            description = result.test.description
            grid.add_row(
                f"[b]{time_taken_millis:.0f}[/b]ms",
                Text(test_id, style="muted"),
                description,
            )

        num_slowest_displayed = min(
            len(self.all_tests_in_session), self.num_tests_to_show
        )
        panel = Panel(
            RenderGroup(
                Padding(
                    f"Median: [b]{self._median_secs * 1000:.2f}[/b]ms"
                    f" [muted]|[/muted] "
                    f"99th Percentile: [b]{self._percentile99_secs * 1000:.2f}[/b]ms",
                    pad=(0, 0, 1, 0),
                ),
                grid,
            ),
            title=f"[b white]{num_slowest_displayed} Slowest Tests[/b white]",
            style="none",
            border_style="rule.line",
        )

        yield panel


@dataclass
class SessionPrelude:
    time_to_collect_secs: float
    num_tests_collected: int
    num_fixtures_collected: int
    config_path: Optional[Path]
    python_impl: str = field(default=platform.python_implementation())
    python_version: str = field(default=platform.python_version())
    ward_version: str = field(default=__version__)

    def __rich_console__(self, c: Console, co: ConsoleOptions) -> RenderResult:
        yield Rule(
            Text(
                f"Ward {self.ward_version} | {self.python_impl} {self.python_version}",
                style="title",
            )
        )
        if self.config_path:
            try:
                path = self.config_path.relative_to(Path.cwd())
            except ValueError:
                path = self.config_path.name
            yield f"Loaded config from [b]{path}[/b]."

        yield (
            f"Found [b]{self.num_tests_collected}[/b] tests "
            f"and [b]{self.num_fixtures_collected}[/b] fixtures "
            f"in [b]{self.time_to_collect_secs:.2f}[/b] seconds."
        )


class ResultProcessor(abc.ABC):
    @abc.abstractmethod
    def handle_result(self, test_result: TestResult):
        pass


class TerminalResultProcessor(ResultProcessor):
    def __init__(
        self,
        suite: Suite,
        test_output_style: str,
        progress_styles: List[TestProgressStyle],
        config_path: Optional[Path],
        show_diff_symbols: bool = False,
    ):
        self.suite = suite
        self.test_output_style = test_output_style
        self.progress_styles = progress_styles
        self.config_path = config_path
        self.show_diff_symbols = show_diff_symbols

    def handle_result(self, test_result: TestResult):
        # Make the actual output of the result a pluggy hook, so that users can implement their own version
        pass


class TestResultWriterBase:
    runtime_output_strategies = {
        TestOutputStyle.TEST_PER_LINE: output_test_per_line,
        TestOutputStyle.DOTS_GLOBAL: output_dots_global,
        TestOutputStyle.DOTS_MODULE: output_dots_module,
    }

    def __init__(
        self,
        suite: Suite,
        test_output_style: str,
        progress_styles: List[TestProgressStyle],
        config_path: Optional[Path],
        show_diff_symbols: bool = False,
    ):
        self.suite = suite
        self.test_output_style = test_output_style
        self.progress_styles = progress_styles
        self.config_path = config_path
        self.show_diff_symbols = show_diff_symbols
        self.terminal_size = get_terminal_size()

    def output_all_test_results(
        self,
        test_results_gen: Generator[TestResult, None, None],
        fail_limit: Optional[int] = None,
    ) -> List[TestResult]:
        if not self.suite.num_tests:
            return []
        output_tests = self.runtime_output_strategies.get(
            self.test_output_style, output_test_per_line
        )

        with contextlib.ExitStack() as stack:
            if (
                TestProgressStyle.BAR in self.progress_styles
                and self.suite.num_tests > 0
            ):
                spinner = SpinnerColumn(style="pass.textonly")
                bar = BarColumn(complete_style="pass.textonly")
                progress = Progress(
                    spinner,
                    TimeElapsedColumn(),
                    bar,
                    "[progress.percentage]{task.percentage:>3.0f}%",
                    "[progress.percentage][{task.completed} / {task.total}]",
                    console=console,
                    transient=True,
                    auto_refresh=True,
                    # TODO: figure out how to make the progress bar work with printing with end="" (for dots)
                    disable=TestProgressStyle.BAR not in self.progress_styles
                    or self.test_output_style != "test-per-line",
                )

                task = progress.add_task(
                    "Testing...", total=self.suite.num_tests_with_parameterisation
                )

                def test_done() -> None:
                    progress.update(task, advance=1)

                def test_fail() -> None:
                    spinner.spinner.style = "fail.textonly"
                    bar.complete_style = "fail.textonly"

                stack.enter_context(progress)
            else:

                def test_done():
                    return None

                def test_fail():
                    return None

            all_results = output_tests(
                fail_limit,
                self.suite.num_tests_with_parameterisation,
                test_results_gen,
                self.progress_styles,
                test_done,
                test_fail,
            )

        failed_test_results = [r for r in all_results if r.outcome == TestOutcome.FAIL]
        for failure in failed_test_results:
            self.output_why_test_failed_header(failure)
            self.output_test_failed_location(failure)
            self.output_why_test_failed(failure)
            self.output_captured_stderr(failure)
            self.output_captured_stdout(failure)
        if failed_test_results:
            self.print_divider()
        else:
            console.print()
        return all_results

    @staticmethod
    def print_divider() -> None:
        console.print(Rule(style="muted"))

    def output_why_test_failed_header(self, test_result: TestResult):
        """
        Printed above the failing test output
        """
        raise NotImplementedError()

    def output_test_result_summary(
        self, test_results: List[TestResult], time_taken: float, duration: int
    ):
        raise NotImplementedError()

    def output_why_test_failed(self, test_result: TestResult):
        """
        Extended output shown for failing tests, may include further explanations,
        assertion error info, diffs, etc.
        """
        raise NotImplementedError()

    def output_captured_stderr(self, test_result: TestResult):
        raise NotImplementedError()

    def output_captured_stdout(self, test_result: TestResult):
        raise NotImplementedError()

    def output_test_failed_location(self, test_result: TestResult):
        raise NotImplementedError()


@dataclass
class TerminalSize:
    height: int
    width: int


def get_terminal_size() -> TerminalSize:
    for i in range(0, 3):
        try:
            cols, rows = os.get_terminal_size(i)
            return TerminalSize(height=rows, width=cols)
        except OSError:
            continue
    return TerminalSize(height=24, width=80)


class SimpleTestResultWriter(TestResultWriterBase):
    def output_why_test_failed_header(self, test_result: TestResult):
        test = test_result.test
        console.print(
            Padding(
                Rule(
                    title=Text(test.description, style="fail.header"),
                    style="fail.textonly",
                ),
                pad=(1, 0, 0, 0),
            ),
        )

    def output_why_test_failed(self, test_result: TestResult):
        err = test_result.error
        if isinstance(err, TestFailure):
            if err.operator in Comparison:
                console.print(self.get_source(err, test_result))
                console.print(self.get_pretty_comparison_failure(err))
        else:
            self.print_traceback(err)

<<<<<<< HEAD
    def get_source(self, err: TestFailure, test_result: TestResult) -> RenderableType:
        src_lines, line_num = inspect.getsourcelines(test_result.test.fn)
        src = Syntax(
            "".join(src_lines),
            "python",
            start_line=line_num,
            line_numbers=True,
            highlight_lines={err.error_line},
            background_color="default",
            theme="ansi_dark",
        )

        return Padding(src, (1, 0, 1, 4))

    def get_pretty_comparison_failure(self, err: TestFailure) -> RenderableType:
        if err.operator is Comparison.Equals:
            return self.get_pretty_failure_for_equals(err)
        elif err.operator in {Comparison.In, Comparison.NotIn}:
            return self.get_pretty_failure_for_in(err)
        else:
            return Text("", end="")

    def get_pretty_failure_for_equals(self, err: TestFailure) -> RenderableType:
        diff_msg = Text.assemble(
            ("LHS ", "pass.textonly"),
            ("vs ", "default"),
            ("RHS ", "fail.textonly"),
            ("shown below", "default"),
        )

        diff = make_diff(
=======
    def print_failure_equals(self, err: TestFailure):
        diff_msg = Text("LHS", style="pass.textonly")
        diff_msg.append(" vs ", style="default")
        diff_msg.append("RHS", style="fail.textonly")
        diff_msg.append(" shown below", style="default")
        console.print(Padding(diff_msg, pad=(0, 0, 1, 2)))
        diff = Diff(
>>>>>>> a608ba57
            err.lhs,
            err.rhs,
            width=self.terminal_size.width - 24,
            show_symbols=self.show_diff_symbols,
        )

        return RenderGroup(
            Padding(diff_msg, pad=(0, 0, 1, 2)),
            Padding(diff, pad=(0, 0, 1, 4)),
        )

    def get_pretty_failure_for_in(self, err: TestFailure) -> RenderableType:
        lhs_msg = Text.assemble(
            ("The ", "default"),
            ("item ", "pass.textonly"),
            *self.of_type(err.lhs),
        )
        lhs = Panel(
            Pretty(err.lhs),
            title=lhs_msg,
            title_align="left",
            border_style="pass.textonly",
            padding=1,
        )

        rhs_msg = Text.assemble(
            ("was not " if err.operator is Comparison.In else "was ", "bold default"),
            ("found in the ", "default"),
            ("container ", "fail.textonly"),
            *self.of_type(err.rhs),
        )
        rhs = Panel(
            Pretty(err.rhs),
            title=rhs_msg,
            title_align="left",
            border_style="fail.textonly",
            padding=1,
        )

        return Padding(RenderGroup(lhs, rhs), pad=(0, 0, 1, 2))

    def of_type(self, obj: object) -> Iterator[Tuple[str, str]]:
        yield "(of type ", "default"
        yield type(obj).__name__, "bold default"
        yield ")", "default"

    def print_traceback(self, err):
        trace = getattr(err, "__traceback__", "")
        if trace:
            # The first frame contains library internal code which is not
            # relevant to end users, so skip over it.
            trace = trace.tb_next
            tb = Traceback.from_exception(err.__class__, err, trace, show_locals=True)
            console.print(Padding(tb, pad=(0, 4, 1, 4)))
        else:
            console.print(str(err))

    def output_test_result_summary(
        self, test_results: List[TestResult], time_taken: float, show_slowest: int
    ):
        if show_slowest:
            console.print(TestTimingStatsPanel(test_results, show_slowest))

        result_table = Table.grid()
        result_table.add_column(justify="right")
        result_table.add_column()
        result_table.add_column()

        outcome_counts = self._get_outcome_counts(test_results)
        test_count = sum(outcome_counts.values())
        result_table.add_row(
            Padding(str(test_count), pad=HORIZONTAL_PAD, style="bold"),
            Padding("Tests Encountered", pad=HORIZONTAL_PAD),
            style="default",
        )
        for outcome, count in outcome_counts.items():
            if count > 0:
                result_table.add_row(
                    Padding(str(count), pad=HORIZONTAL_PAD, style="bold"),
                    Padding(outcome.display_name, pad=HORIZONTAL_PAD),
                    Padding(f"({100 * count / test_count:.1f}%)", pad=HORIZONTAL_PAD),
                    style=outcome_to_style(outcome),
                )

        exit_code = get_exit_code(test_results)
        if exit_code == ExitCode.SUCCESS:
            result_style = "pass.textonly"
        else:
            result_style = "fail.textonly"

        result_summary_panel = Panel(
            result_table,
            title="[b default]Results[/b default]",
            style="none",
            expand=False,
            border_style=result_style,
        )
        console.print(result_summary_panel)

        console.print(
            Rule(
                f"[b]{exit_code.clean_name}[/b] in [b]{time_taken:.2f}[/b] seconds",
                style=result_style,
            )
        )

    def output_captured_stderr(self, test_result: TestResult):
        if test_result.captured_stderr:
            captured_stderr_lines = test_result.captured_stderr.split("\n")
            console.print(Padding(Text("Captured stderr"), pad=(0, 0, 1, 2)))
            for line in captured_stderr_lines:
                console.print(Padding(line, pad=(0, 0, 0, 4)))
            console.print()

    def output_captured_stdout(self, test_result: TestResult):
        if test_result.captured_stdout:
            captured_stdout_lines = test_result.captured_stdout.split("\n")
            console.print(Padding(Text("Captured stdout"), pad=(0, 0, 1, 2)))
            for line in captured_stdout_lines:
                console.print(Padding(line, pad=(0, 0, 0, 4)))
            console.print()

    def output_test_failed_location(self, test_result: TestResult):
        if isinstance(test_result.error, TestFailure) or isinstance(
            test_result.error, AssertionError
        ):
            console.print(
                Padding(
                    Text(
                        f"Failed at {os.path.relpath(test_result.test.path, Path.cwd())}:{test_result.error.error_line}"
                    ),
                    pad=(1, 0, 0, 2),
                )
            )

    def _get_outcome_counts(
        self, test_results: List[TestResult]
    ) -> Dict[TestOutcome, int]:
        return {
            TestOutcome.PASS: len(
                [r for r in test_results if r.outcome == TestOutcome.PASS]
            ),
            TestOutcome.FAIL: len(
                [r for r in test_results if r.outcome == TestOutcome.FAIL]
            ),
            TestOutcome.SKIP: len(
                [r for r in test_results if r.outcome == TestOutcome.SKIP]
            ),
            TestOutcome.XFAIL: len(
                [r for r in test_results if r.outcome == TestOutcome.XFAIL]
            ),
            TestOutcome.XPASS: len(
                [r for r in test_results if r.outcome == TestOutcome.XPASS]
            ),
            TestOutcome.DRYRUN: len(
                [r for r in test_results if r.outcome == TestOutcome.DRYRUN]
            ),
        }


def outcome_to_style(outcome: TestOutcome) -> str:
    return {
        TestOutcome.PASS: "pass",
        TestOutcome.SKIP: "skip",
        TestOutcome.FAIL: "fail",
        TestOutcome.XFAIL: "xfail",
        TestOutcome.XPASS: "xpass",
        TestOutcome.DRYRUN: "dryrun",
    }[outcome]


def scope_to_style(scope: Scope) -> str:
    return {
        Scope.Test: "fixture.scope.test",
        Scope.Module: "fixture.scope.module",
        Scope.Global: "fixture.scope.global",
    }[scope]


def output_fixtures(
    fixtures: List[Fixture],
    tests: List[Test],
    show_scopes: bool,
    show_docstrings: bool,
    show_dependencies: bool,
    show_dependency_trees: bool,
):
    generated_tests = itertools.chain.from_iterable(
        test.get_parameterised_instances() for test in tests
    )

    fixture_to_tests = fixtures_used_directly_by_tests(generated_tests)

    fixtures_to_parents, fixtures_to_children = fixture_parents_and_children(fixtures)

    for module, fixtures in group_by(fixtures, key=lambda f: f.module_name).items():
        console.print(Rule(Text(module, style="title")))

        for fixture in fixtures:
            fixture_tree = make_fixture_information_tree(
                fixture,
                used_by_tests=fixture_to_tests[fixture],
                fixtures_to_children=fixtures_to_children,
                fixtures_to_parents=fixtures_to_parents,
                show_scopes=show_scopes,
                show_docstrings=show_docstrings,
                show_dependencies=show_dependencies,
                show_dependency_trees=show_dependency_trees,
            )
            console.print(fixture_tree)


def make_fixture_information_tree(
    fixture: Fixture,
    used_by_tests: Collection[Test],
    fixtures_to_children: FixtureHierarchyMapping,
    fixtures_to_parents: FixtureHierarchyMapping,
    show_scopes: bool,
    show_docstrings: bool,
    show_dependencies: bool,
    show_dependency_trees: bool,
) -> Tree:
    root = Tree(label=make_text_for_fixture(fixture, show_scope=show_scopes))

    if show_dependency_trees:
        max_depth = None
    elif show_dependencies:
        max_depth = 1
    else:
        max_depth = 0

    if show_docstrings and fixture.fn.__doc__ is not None:
        root.add(dedent(fixture.fn.__doc__).strip("\n"))

    if show_dependencies or show_dependency_trees:
        if fixtures_to_parents[fixture]:
            depends_on_node = root.add(label="[usedby]depends on fixtures")
            add_fixture_dependencies_to_tree(
                depends_on_node,
                fixture,
                fixtures_to_parents,
                show_scopes=show_scopes,
                max_depth=max_depth,
            )

        if fixtures_to_children[fixture]:
            used_by_node = root.add(label="[usedby]used by fixtures")
            add_fixture_dependencies_to_tree(
                used_by_node,
                fixture,
                fixtures_to_children,
                show_scopes=show_scopes,
                max_depth=max_depth,
            )

        if used_by_tests:
            used_by_tests_node = root.add("[usedby]used directly by tests")
            add_fixture_usages_by_tests_to_tree(used_by_tests_node, used_by_tests)

        if not (used_by_tests or fixtures_to_children[fixture]):
            root.add("[usedby]used by [fail]no tests or fixtures")

    return root


def add_fixture_dependencies_to_tree(
    parent: Tree,
    fixture: Fixture,
    fixtures_to_parents_or_children: FixtureHierarchyMapping,
    show_scopes: bool,
    max_depth: Optional[int],
    depth: int = 0,
) -> None:
    if max_depth is not None and depth >= max_depth:
        return

    this_layer = fixtures_to_parents_or_children[fixture]

    if not this_layer:
        return

    for dep in this_layer:
        node = parent.add(make_text_for_fixture(fixture=dep, show_scope=show_scopes))
        add_fixture_dependencies_to_tree(
            parent=node,
            fixture=dep,
            fixtures_to_parents_or_children=fixtures_to_parents_or_children,
            show_scopes=show_scopes,
            max_depth=max_depth,
            depth=depth + 1,
        )


def add_fixture_usages_by_tests_to_tree(node: Tree, used_by: Iterable[Test]) -> None:
    grouped_used_by = group_by(used_by, key=lambda t: t.description)
    for idx, (description, tests) in enumerate(grouped_used_by.items()):
        test = tests[0]
        loc = format_test_location(test)
        sep = f" [{len(tests)}]" if len(tests) > 1 else ""
        node.add(f"[muted]{loc}{sep}[/muted] {test.description}")


def make_text_for_fixture(fixture: Fixture, show_scope: bool) -> Text:
    text = Text()
    text.append(f"{fixture.path.name}:{fixture.line_number} ", style="dim")
    text.append(fixture.name, style="fixture.name")

    if show_scope:
        text.append(
            f" (scope: {fixture.scope.value})", style=scope_to_style(fixture.scope)
        )

    return text


def get_exit_code(results: Iterable[TestResult]) -> ExitCode:
    if not results:
        return ExitCode.NO_TESTS_FOUND

    if any(
        r.outcome == TestOutcome.FAIL or r.outcome == TestOutcome.XPASS for r in results
    ):
        exit_code = ExitCode.FAILED
    else:
        exit_code = ExitCode.SUCCESS
    return exit_code<|MERGE_RESOLUTION|>--- conflicted
+++ resolved
@@ -678,7 +678,6 @@
         else:
             self.print_traceback(err)
 
-<<<<<<< HEAD
     def get_source(self, err: TestFailure, test_result: TestResult) -> RenderableType:
         src_lines, line_num = inspect.getsourcelines(test_result.test.fn)
         src = Syntax(
@@ -709,16 +708,7 @@
             ("shown below", "default"),
         )
 
-        diff = make_diff(
-=======
-    def print_failure_equals(self, err: TestFailure):
-        diff_msg = Text("LHS", style="pass.textonly")
-        diff_msg.append(" vs ", style="default")
-        diff_msg.append("RHS", style="fail.textonly")
-        diff_msg.append(" shown below", style="default")
-        console.print(Padding(diff_msg, pad=(0, 0, 1, 2)))
         diff = Diff(
->>>>>>> a608ba57
             err.lhs,
             err.rhs,
             width=self.terminal_size.width - 24,
