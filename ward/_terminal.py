import abc
import inspect
import itertools
import math
import os
import platform
import random
import statistics
from dataclasses import dataclass, field
from enum import Enum
from pathlib import Path
from textwrap import dedent
from typing import (
    Collection,
    Dict,
    Generator,
    Iterable,
    Iterator,
    List,
    Optional,
    Tuple,
    Type,
)

from rich._spinners import SPINNERS
from rich.console import (
    Console,
    ConsoleOptions,
    RenderableType,
    RenderGroup,
    RenderResult,
)
from rich.highlighter import NullHighlighter
from rich.live import Live
from rich.markdown import Markdown
from rich.padding import Padding
from rich.panel import Panel
from rich.progress import (
    BarColumn,
    Progress,
    RenderableColumn,
    SpinnerColumn,
    TimeElapsedColumn,
)
from rich.rule import Rule
from rich.syntax import Syntax
from rich.table import Table
from rich.text import Text
from rich.theme import Theme
from rich.traceback import Traceback
from rich.tree import Tree

from ward._diff import make_diff
from ward._fixtures import FixtureHierarchyMapping, fixture_parents_and_children
from ward._suite import Suite
from ward._utilities import group_by
from ward._ward_version import __version__
from ward.expect import Comparison, TestFailure
from ward.fixtures import Fixture
from ward.models import ExitCode, Scope
from ward.testing import Test, TestOutcome, TestResult, fixtures_used_directly_by_tests

HORIZONTAL_PAD = (0, 1, 0, 1)

INDENT = " " * 2

theme = Theme(
    {
        "title": "bold",
        "heading": "bold",
        "pass": "#ffffff on #137C39",
        "pass.textonly": "#189F4A",
        "fail": "#ffffff on #BF2D2D",
        "fail.textonly": "#BF2D2D",
        "fail.header": "bold #BF2D2D",
        "skip": "#ffffff on #0E67B3",
        "skip.textonly": "#1381E0",
        "xpass": "#162740 on #F4C041",
        "xpass.textonly": "#F4C041",
        "xfail": "#ffffff on #695CC8",
        "xfail.textonly": "#695CC8",
        "muted": "dim",
        "info": "yellow italic",
        "dryrun": "#ffffff on #162740",
        "rule.line": "#189F4A",
        "fixture.name": "bold #1381E0",
        "fixture.scope.test": "bold #189F4A",
        "fixture.scope.module": "bold #F4C041",
        "fixture.scope.global": "bold #EA913C",
        "usedby": "#9285F6",
    }
)
console = Console(theme=theme, highlighter=NullHighlighter())


def format_test_id(test_result: TestResult) -> str:
    """
    Format module name, line number, and test case number
    """
    return f"{format_test_location(test_result.test)}{format_test_case_number(test_result.test)}"


def format_test_location(test: Test) -> str:
    """
    Returns the location of a test as a string of the form '{test.module_name}:{test.line_number}'
    """
    return f"{test.module_name}:{test.line_number}"


def format_test_case_number(test: Test) -> str:
    """
    Returns a string of the format '[{current_test_number}/{num_parameterised_instances}]'.

    For example, for the 3rd run of a test that is parameterised with 5 parameter sets the
    return value is '[3/5]'.
    """
    param_meta = test.param_meta
    if param_meta.group_size > 1:
        pad = len(str(param_meta.group_size))
        iter_indicator = (
            f"[{param_meta.instance_index + 1:>{pad}}/{param_meta.group_size}]"
        )
    else:
        iter_indicator = ""

    return iter_indicator


class TestOutputStyle(str, Enum):
    TEST_PER_LINE = "test-per-line"
    DOTS_GLOBAL = "dots-global"
    DOTS_MODULE = "dots-module"
    LIVE = "live"
    NONE = "none"


class TestProgressStyle(str, Enum):
    INLINE = "inline"
    BAR = "bar"
    NONE = "none"


def get_test_result_line(
    test_result: TestResult,
    test_index: int,
    num_tests: int,
    progress_styles: List[TestProgressStyle],
    extra_left_pad: int = 0,
) -> Table:
    """
    Outputs a single test result to the terminal in Ward's standard output
    format which outputs a single test per line.
    """
    outcome_tag = test_result.outcome.name[:4]

    test = test_result.test
    test_location = format_test_location(test)
    test_case_number = format_test_case_number(test)
    test_style = outcome_to_style(test_result.outcome)

    grid = Table.grid(expand=True)
    grid.add_column()
    grid.add_column()
    grid.add_column()
    columns = [
        Padding(outcome_tag, style=test_style, pad=(0, 1, 0, 1 + extra_left_pad)),
        Padding(f"{test_location}{test_case_number}", style="muted", pad=(0, 1, 0, 1)),
        Padding(
            Markdown(test.description, inline_code_theme="ansi_dark"), pad=(0, 1, 0, 0)
        ),
    ]

    # Skip/Xfail tests may have a reason note attached that we'll print
    reason = getattr(test.marker, "reason", "")
    if reason and test.marker.active:
        grid.add_column(justify="center", style=test_style)
        columns.append(Padding(reason, pad=(0, 1, 0, 1)))

    if TestProgressStyle.INLINE in progress_styles:
        grid.add_column(justify="right", style="muted")
        columns.append(f"{(test_index + 1) / num_tests:>4.0%}")

    grid.add_row(*columns)

    return grid


INLINE_PROGRESS_LEN = 5  # e.g. "  93%"


<<<<<<< HEAD
def get_dot(result: TestResult) -> Text:
=======
# flake8: noqa: C901 - FIXME
def output_dots_module(
    fail_limit: int,
    num_tests: int,
    test_results_gen: Iterator[TestResult],
    progress_styles: List[TestProgressStyle],
    test_done: ProgressCallback,
    test_failed: ProgressCallback,
) -> List[TestResult]:
    current_path = Path("")
    cwd = Path.cwd()
    dots_on_line = 0
    num_failures = 0

    base_max_dots_per_line = get_terminal_size().width
    if TestProgressStyle.INLINE in progress_styles:
        base_max_dots_per_line -= INLINE_PROGRESS_LEN

    max_dots_per_line = base_max_dots_per_line  # in case the loop below never runs

    all_results = []
    try:
        console.print()

        test_index = 0  # this makes sure that test_index is defined for the last end of line print after the loop
        for test_index, result in enumerate(test_results_gen):
            all_results.append(result)

            if result.test.path != current_path:  # i.e., we are starting a new module
                if test_index > 0:  # print the end-of-line for the previous module
                    print_end_of_line_for_dots(
                        test_index=test_index,
                        num_tests=num_tests,
                        dots_on_line=dots_on_line,
                        max_dots_per_line=max_dots_per_line,
                        progress_styles=progress_styles,
                    )

                dots_on_line = 0
                current_path = result.test.path
                rel_path = str(os.path.relpath(current_path, cwd))

                final_slash_idx = rel_path.rfind("/")
                if final_slash_idx != -1:
                    path_text = Text("", end="").join(
                        [
                            Text(rel_path[: final_slash_idx + 1], style="muted"),
                            Text(rel_path[final_slash_idx + 1 :]),
                            Text(": "),
                        ]
                    )
                else:
                    path_text = Text(f"{rel_path}: ", end="")
                console.print(path_text, end="")

                max_dots_per_line = base_max_dots_per_line - path_text.cell_len

            if dots_on_line == max_dots_per_line:
                print_end_of_line_for_dots(
                    test_index=test_index,
                    num_tests=num_tests,
                    dots_on_line=dots_on_line,
                    max_dots_per_line=max_dots_per_line,
                    progress_styles=progress_styles,
                )

                # we are now on a blank line with no other dots and no path prefix
                dots_on_line = 0
                max_dots_per_line = base_max_dots_per_line

            print_dot(result)
            dots_on_line += 1

            if result.outcome == TestOutcome.FAIL:
                num_failures += 1
                test_failed()

            if num_failures == fail_limit:
                break

            test_done()

            sys.stdout.flush()

        print_end_of_line_for_dots(
            test_index=test_index,
            num_tests=num_tests,
            dots_on_line=dots_on_line,
            max_dots_per_line=max_dots_per_line,
            progress_styles=progress_styles,
        )
    except KeyboardInterrupt:
        print_run_cancelled()
    finally:
        return all_results


def print_dot(result: TestResult) -> None:
>>>>>>> 8f814711
    style = outcome_to_style(result.outcome)
    return Text(result.outcome.display_char, style=style, end="")


@dataclass
class TestTimingStatsPanel:
    all_tests_in_session: List[TestResult]
    num_tests_to_show: int

    @property
    def _raw_test_durations_secs(self):
        return [r.test.timer.duration for r in self.all_tests_in_session]

    @property
    def _median_secs(self):
        return statistics.median(self._raw_test_durations_secs)

    @property
    def _percentile99_secs(self):
        data = self._raw_test_durations_secs
        size = len(data)
        percentile = 99
        return sorted(data)[int(math.ceil((size * percentile) / 100)) - 1]

    def __rich_console__(self, c: Console, co: ConsoleOptions) -> RenderResult:
        test_results = sorted(
            self.all_tests_in_session, key=lambda r: r.test.timer.duration, reverse=True
        )
        grid = Table.grid(padding=(0, 2, 0, 0))
        grid.add_column(justify="right")  # Time taken
        grid.add_column()  # Test ID
        grid.add_column()  # Test description

        for result in test_results[: self.num_tests_to_show]:
            time_taken_secs = result.test.timer.duration
            time_taken_millis = time_taken_secs * 1000
            test_id = format_test_id(result)
            description = result.test.description
            grid.add_row(
                f"[b]{time_taken_millis:.0f}[/b]ms",
                Text(test_id, style="muted"),
                description,
            )

        num_slowest_displayed = min(
            len(self.all_tests_in_session), self.num_tests_to_show
        )
        panel = Panel(
            RenderGroup(
                Padding(
                    f"Median: [b]{self._median_secs * 1000:.2f}[/b]ms"
                    f" [muted]|[/muted] "
                    f"99th Percentile: [b]{self._percentile99_secs * 1000:.2f}[/b]ms",
                    pad=(0, 0, 1, 0),
                ),
                grid,
            ),
            title=f"[b white]{num_slowest_displayed} Slowest Tests[/b white]",
            style="none",
            border_style="rule.line",
        )

        yield panel


@dataclass
class SessionPrelude:
    time_to_collect_secs: float
    num_tests_collected: int
    num_fixtures_collected: int
    config_path: Optional[Path]
    python_impl: str = field(default=platform.python_implementation())
    python_version: str = field(default=platform.python_version())
    ward_version: str = field(default=__version__)

    def __rich_console__(self, c: Console, co: ConsoleOptions) -> RenderResult:
        yield Rule(
            Text(
                f"Ward {self.ward_version} | {self.python_impl} {self.python_version}",
                style="title",
            )
        )
        if self.config_path:
            try:
                path = self.config_path.relative_to(Path.cwd())
            except ValueError:
                path = self.config_path.name
            yield f"Loaded config from [b]{path}[/b]."

        yield (
            f"Found [b]{self.num_tests_collected}[/b] tests "
            f"and [b]{self.num_fixtures_collected}[/b] fixtures "
            f"in [b]{self.time_to_collect_secs:.2f}[/b] seconds."
        )


class ResultProcessor(abc.ABC):
    @abc.abstractmethod
    def handle_result(self, test_result: TestResult):
        pass


class TerminalResultProcessor(ResultProcessor):
    def __init__(
        self,
        suite: Suite,
        test_output_style: str,
        progress_styles: List[TestProgressStyle],
        config_path: Optional[Path],
        show_diff_symbols: bool = False,
    ):
        self.suite = suite
        self.test_output_style = test_output_style
        self.progress_styles = progress_styles
        self.config_path = config_path
        self.show_diff_symbols = show_diff_symbols

    def handle_result(self, test_result: TestResult):
        # Make the actual output of the result a pluggy hook, so that users can implement their own version
        pass


class TestResultDisplayWidget:
    def __init__(self, num_tests: int, progress_styles: List[TestProgressStyle]):
        self.console = console
        self.num_tests = num_tests
        self.progress_styles = progress_styles

    def footer(self, test_results: List[TestResult]) -> Optional[RenderableType]:
        """
        This method should return an object that can be rendered by Rich.
        It will be inserted into the "footer" of the test suite result display,
        which hugs the bottom of the output as the suite runs.

        This method may be called at any time to refresh the state of the footer,
        so it should be a pure function.

        If this function returns ``None``, it will not cause anything to be
        rendered in the footer. You can use this to "hide" the footer based
        on state captured during the suite.
        """
        pass

    def after_test(self, test_index: int, test_result: TestResult) -> None:
        """
        This method is called after each test is executed,
        with the results of that test and the index of that test in the suite.

        Some ways you can use this method:
         - Capture state for use in other methods of your widget.
         - Print to the terminal using the attached Console (``self.console``).
           Anything printed this way will appear above the footer
           and will persist after the suite is done.
        """
        pass

    def after_suite(self, test_results: List[TestResult]) -> None:
        """
        This method is called after the suite is done executing
        (or is cancelled, or aborts mid-run, etc.),
        with results for all of the tests that have been run.

        Some ways you can use this method:
         - Change the return value of your footer to None to prevent it
           from appearing in the final persistent output.
        """
        pass


class TestPerLine(TestResultDisplayWidget):
    def after_test(self, test_index: int, test_result: TestResult) -> None:
        self.console.print(
            get_test_result_line(
                test_result, test_index, self.num_tests, self.progress_styles
            )
        )


class DotsDisplayWidget(TestResultDisplayWidget, abc.ABC):
    def __init__(self, num_tests: int, progress_styles: List[TestProgressStyle]):
        super().__init__(num_tests, progress_styles)

        self.base_max_dots_per_line = get_terminal_size().width
        if TestProgressStyle.INLINE in progress_styles:
            self.base_max_dots_per_line -= INLINE_PROGRESS_LEN

        self.dots_on_line = 0
        self.footer_text = self.get_blank_footer_text()

    def footer(self, test_results: List[TestResult]) -> Optional[RenderableType]:
        return self.footer_text

    def get_blank_footer_text(self) -> Text:
        return Text("", end="")

    @property
    @abc.abstractmethod
    def max_dots_for_current_line(self) -> int:
        raise NotImplementedError()

    def end_of_line(self, test_index):
        self.footer_text.append(self.get_end_of_line_for_dots(test_index=test_index))
        self.console.print(self.footer_text, end="")

        self.dots_on_line = 0
        self.footer_text = self.get_blank_footer_text()

    def get_end_of_line_for_dots(
        self,
        test_index: int,
    ) -> Text:
        if TestProgressStyle.INLINE in self.progress_styles and self.num_tests > 0:
            fill = (
                self.max_dots_for_current_line - self.dots_on_line + INLINE_PROGRESS_LEN
            )
            return Text(
                f"{(test_index + 1) / self.num_tests:>{fill}.0%}\n",
                style="muted",
            )
        else:
            return Text("\n")

    def after_suite(self, test_results: List[TestResult]) -> None:
        self.end_of_line(test_index=len(test_results) - 1)


class DotsGlobal(DotsDisplayWidget):
    @property
    def max_dots_for_current_line(self) -> int:
        return self.base_max_dots_per_line

    def after_test(self, test_index: int, test_result: TestResult) -> None:
        self.footer_text.append(get_dot(test_result))

        self.dots_on_line += 1
        if self.dots_on_line == self.max_dots_for_current_line:
            self.end_of_line(test_index)


class DotsPerModule(DotsDisplayWidget):
    def __init__(self, num_tests: int, progress_styles: List[TestProgressStyle]):
        super().__init__(num_tests, progress_styles)

        self.current_path = Path("")
        self.cwd = Path.cwd()

        self._max_dots_for_current_line = self.base_max_dots_per_line

    @property
    def max_dots_for_current_line(self) -> int:
        return self._max_dots_for_current_line

    def after_test(self, test_index: int, test_result: TestResult) -> None:
        # if we are starting a new module
        if test_result.test.path != self.current_path:
            # if this isn't the first module, add the end-of-line for the previous module
            if test_index > 0:
                self.end_of_line(test_index)

            self.current_path = test_result.test.path
            rel_path = str(self.current_path.relative_to(self.cwd))

            final_slash_idx = rel_path.rfind("/")
            if final_slash_idx != -1:
                path_text = Text("", end="").join(
                    [
                        Text(rel_path[: final_slash_idx + 1], style="muted"),
                        Text(rel_path[final_slash_idx + 1 :]),
                        Text(": "),
                    ]
                )
            else:
                path_text = Text(f"{rel_path}: ", end="")

            self.footer_text.append(path_text)

            self._max_dots_for_current_line = (
                self.base_max_dots_per_line - path_text.cell_len
            )

        if self.dots_on_line == self.max_dots_for_current_line:
            self.end_of_line(test_index)

            # we are now on a blank line with no path prefix
            self._max_dots_for_current_line = self.base_max_dots_per_line

        self.footer_text.append(get_dot(test_result))
        self.dots_on_line += 1


GREEN_CHECK = Text("✔", style="pass.textonly")
RED_X = Text("✘", style="fail.textonly")

LENGTH_ONE_SPINNERS = [
    spinner_name
    for spinner_name, data in SPINNERS.items()
    if len(data["frames"][0]) == 1
]
GOOD_EMOJI = list(set("😃😊😍😇😎😘😁"))
BAD_EMOJI = list(set("😡😖😒😩😭😫😩😵"))


class LiveTestBar(TestResultDisplayWidget):
    def __init__(self, num_tests: int, progress_styles: List[TestProgressStyle]):
        super().__init__(num_tests, progress_styles)

        self.good_emoji = Text(random.choice(GOOD_EMOJI))
        self.bad_emoji = Text(random.choice(BAD_EMOJI))

        self.spinner_column = SpinnerColumn(
            spinner_name=random.choice(LENGTH_ONE_SPINNERS),
            style="pass.textonly",
            finished_text=GREEN_CHECK,
        )
        self.emoji_column = RenderableColumn(self.good_emoji)
        self.test_description_column = RenderableColumn(Text(""))

        self.progress = Progress(
            self.spinner_column,
            self.emoji_column,
            self.test_description_column,
            console=console,
        )

        self.task = self.progress.add_task("", total=num_tests)

    def footer(self, test_results: List[TestResult]) -> Optional[RenderableType]:
        return self.progress

    def after_test(self, test_index: int, test_result: TestResult) -> None:
        self.progress.update(self.task, advance=1)
        self.test_description_column.renderable = get_test_result_line(
            test_result=test_result,
            test_index=test_index,
            num_tests=self.num_tests,
            progress_styles=self.progress_styles,
        )

        if test_result.outcome is TestOutcome.FAIL:
            self.console.print(
                get_test_result_line(
                    test_result=test_result,
                    test_index=test_index,
                    num_tests=self.num_tests,
                    progress_styles=self.progress_styles,
                    extra_left_pad=5,  # length of the spinner + emoji + spaces
                )
            )

            self.spinner_column.finished_text = RED_X
            self.spinner_column.spinner.style = "fail.textonly"
            self.emoji_column.renderable = self.bad_emoji


class SuiteProgressBar(TestResultDisplayWidget):
    def __init__(self, num_tests: int, progress_styles: List[TestProgressStyle]):
        super().__init__(num_tests, progress_styles)

        self.spinner_column = SpinnerColumn(
            style="pass.textonly", finished_text=GREEN_CHECK
        )
        self.bar_column = BarColumn(
            complete_style="pass.textonly", finished_style="pass.textonly"
        )

        self.progress = Progress(
            self.spinner_column,
            TimeElapsedColumn(),
            self.bar_column,
            "[progress.percentage]{task.percentage:>3.0f}%",
            "[progress.percentage][{task.completed} / {task.total}]",
            console=self.console,
        )

        self.task = self.progress.add_task("Testing...", total=num_tests)

    def footer(self, test_results: List[TestResult]) -> Optional[RenderableType]:
        return self.progress

    def after_test(self, test_index: int, test_result: TestResult) -> None:
        self.progress.update(self.task, advance=1)

        if test_result.outcome is TestOutcome.FAIL:
            self.spinner_column.finished_text = RED_X
            self.spinner_column.spinner.style = "fail.textonly"
            self.bar_column.complete_style = "fail.textonly"
            self.bar_column.finished_style = "fail.textonly"

    def after_suite(self, test_results: List[TestResult]) -> None:
        self.progress = None


class TerminalResultsWriter:
    def __init__(
        self,
        num_tests: int,
        progress_styles: List[TestProgressStyle],
        widget_types: Iterable[Type[TestResultDisplayWidget]],
    ):
        self.widgets = [
            widgets(num_tests=num_tests, progress_styles=progress_styles)
            for widgets in widget_types
        ]
        self.live = Live(
            console=console,
            renderable=self.footer(results=[]),
        )

    def footer(self, results: List[TestResult]) -> RenderableType:
        table = Table.grid()
        table.add_column()
        for f in filter(
            None, (component.footer(results) for component in self.widgets)
        ):
            table.add_row(f)

        return table

    def run(
        self,
        test_results: Iterator[TestResult],
        fail_limit: Optional[int],
    ) -> Tuple[List[TestResult], bool]:
        """
        Execute the test suite, returning the list of test results
        and a boolean that is true if the run was cancelled and false otherwise.
        """
        num_failures = 0
        results = []
        was_cancelled = False

        console.print()
        with self.live as live:
            try:
                for idx, result in enumerate(test_results):
                    # We need to re-enable the Live here in case
                    # it was disabled by the breakpoint debugger hook.
                    live.start(refresh=True)

                    for component in self.widgets:
                        component.after_test(idx, result)

                    live.update(self.footer(results))

                    results.append(result)

                    if result.outcome is TestOutcome.FAIL:
                        num_failures += 1

                    if num_failures == fail_limit:
                        break
            except KeyboardInterrupt:
                was_cancelled = True
            finally:
                for component in self.widgets:
                    component.after_suite(results)

                live.update(self.footer(results), refresh=True)

                return results, was_cancelled


class TestResultWriterBase:
    runtime_output_strategies = {
        TestOutputStyle.TEST_PER_LINE: TestPerLine,
        TestOutputStyle.DOTS_GLOBAL: DotsGlobal,
        TestOutputStyle.DOTS_MODULE: DotsPerModule,
        TestOutputStyle.LIVE: LiveTestBar,
        TestOutputStyle.NONE: TestResultDisplayWidget,
    }

    def __init__(
        self,
        suite: Suite,
        test_output_style: TestOutputStyle,
        progress_styles: List[TestProgressStyle],
        config_path: Optional[Path],
        show_diff_symbols: bool = False,
    ):
        self.suite = suite
        self.test_output_style = test_output_style
        self.progress_styles = progress_styles
        self.config_path = config_path
        self.show_diff_symbols = show_diff_symbols
        self.terminal_size = get_terminal_size()

    def output_all_test_results(
        self,
        test_results_gen: Generator[TestResult, None, None],
        fail_limit: Optional[int] = None,
    ) -> List[TestResult]:
        if not self.suite.num_tests:
            return []

        widget_types = [self.runtime_output_strategies[self.test_output_style]]
        if TestProgressStyle.BAR in self.progress_styles:
            widget_types.append(SuiteProgressBar)

        all_results, was_cancelled = TerminalResultsWriter(
            num_tests=self.suite.num_tests_with_parameterisation,
            progress_styles=self.progress_styles,
            widget_types=widget_types,
        ).run(test_results_gen, fail_limit)

        if was_cancelled:
            console.print(
                "Run cancelled - results for tests that ran shown below.",
                style="info",
            )

        failed_test_results = [r for r in all_results if r.outcome == TestOutcome.FAIL]
        for failure in failed_test_results:
            self.output_why_test_failed_header(failure)
            self.output_test_failed_location(failure)
            self.output_why_test_failed(failure)
            self.output_captured_stderr(failure)
            self.output_captured_stdout(failure)
        if failed_test_results:
            self.print_divider()
        else:
            console.print()
        return all_results

    @staticmethod
    def print_divider() -> None:
        console.print(Rule(style="muted"))

    def output_why_test_failed_header(self, test_result: TestResult):
        """
        Printed above the failing test output
        """
        raise NotImplementedError()

    def output_test_result_summary(
        self, test_results: List[TestResult], time_taken: float, duration: int
    ):
        raise NotImplementedError()

    def output_why_test_failed(self, test_result: TestResult):
        """
        Extended output shown for failing tests, may include further explanations,
        assertion error info, diffs, etc.
        """
        raise NotImplementedError()

    def output_captured_stderr(self, test_result: TestResult):
        raise NotImplementedError()

    def output_captured_stdout(self, test_result: TestResult):
        raise NotImplementedError()

    def output_test_failed_location(self, test_result: TestResult):
        raise NotImplementedError()


@dataclass
class TerminalSize:
    height: int
    width: int


def get_terminal_size() -> TerminalSize:
    for i in range(0, 3):
        try:
            cols, rows = os.get_terminal_size(i)
            return TerminalSize(height=rows, width=cols)
        except OSError:
            continue
    return TerminalSize(height=24, width=80)


class SimpleTestResultWrite(TestResultWriterBase):
    def output_why_test_failed_header(self, test_result: TestResult):
        test = test_result.test
        console.print(
            Padding(
                Rule(
                    title=Text(test.description, style="fail.header"),
                    style="fail.textonly",
                ),
                pad=(1, 0, 0, 0),
            ),
        )

    def output_why_test_failed(self, test_result: TestResult):
        err = test_result.error
        if isinstance(err, TestFailure):
            src_lines, line_num = inspect.getsourcelines(test_result.test.fn)

            if err.operator in Comparison:
                src = "".join(src_lines)
                src = Syntax(
                    src,
                    "python",
                    start_line=line_num,
                    line_numbers=True,
                    highlight_lines={err.error_line},
                    background_color="default",
                    theme="ansi_dark",
                )
                src = Padding(src, (1, 0, 1, 4))
                console.print(src)

                if err.operator == Comparison.Equals:
                    self.print_failure_equals(err)
        else:
            self.print_traceback(err)

    def print_failure_equals(self, err: TestFailure):
        diff_msg = Text("LHS", style="pass.textonly")
        diff_msg.append(" vs ", style="default")
        diff_msg.append("RHS", style="fail.textonly")
        diff_msg.append(" shown below", style="default")
        console.print(Padding(diff_msg, pad=(0, 0, 1, 2)))
        diff = make_diff(
            err.lhs,
            err.rhs,
            width=self.terminal_size.width - 24,
            show_symbols=self.show_diff_symbols,
        )
        console.print(Padding(diff, pad=(0, 0, 1, 4)))

    def print_traceback(self, err):
        trace = getattr(err, "__traceback__", "")
        if trace:
            # The first frame contains library internal code which is not
            # relevant to end users, so skip over it.
            trace = trace.tb_next
            tb = Traceback.from_exception(err.__class__, err, trace, show_locals=True)
            console.print(Padding(tb, pad=(0, 4, 1, 4)))
        else:
            console.print(str(err))

    def output_test_result_summary(
        self, test_results: List[TestResult], time_taken: float, show_slowest: int
    ):
        if show_slowest:
            console.print(TestTimingStatsPanel(test_results, show_slowest))

        result_table = Table.grid()
        result_table.add_column(justify="right")
        result_table.add_column()
        result_table.add_column()

        outcome_counts = self._get_outcome_counts(test_results)
        test_count = sum(outcome_counts.values())
        result_table.add_row(
            Padding(str(test_count), pad=HORIZONTAL_PAD, style="bold"),
            Padding("Tests Encountered", pad=HORIZONTAL_PAD),
            style="default",
        )
        for outcome, count in outcome_counts.items():
            if count > 0:
                result_table.add_row(
                    Padding(str(count), pad=HORIZONTAL_PAD, style="bold"),
                    Padding(outcome.display_name, pad=HORIZONTAL_PAD),
                    Padding(f"({100 * count / test_count:.1f}%)", pad=HORIZONTAL_PAD),
                    style=outcome_to_style(outcome),
                )

        exit_code = get_exit_code(test_results)
        if exit_code == ExitCode.SUCCESS:
            result_style = "pass.textonly"
        else:
            result_style = "fail.textonly"

        result_summary_panel = Panel(
            result_table,
            title="[b default]Results[/b default]",
            style="none",
            expand=False,
            border_style=result_style,
        )
        console.print(result_summary_panel)

        console.print(
            Rule(
                f"[b]{exit_code.clean_name}[/b] in [b]{time_taken:.2f}[/b] seconds",
                style=result_style,
            )
        )

    def output_captured_stderr(self, test_result: TestResult):
        if test_result.captured_stderr:
            captured_stderr_lines = test_result.captured_stderr.split("\n")
            console.print(Padding(Text("Captured stderr"), pad=(0, 0, 1, 2)))
            for line in captured_stderr_lines:
                console.print(Padding(line, pad=(0, 0, 0, 4)))
            console.print()

    def output_captured_stdout(self, test_result: TestResult):
        if test_result.captured_stdout:
            captured_stdout_lines = test_result.captured_stdout.split("\n")
            console.print(Padding(Text("Captured stdout"), pad=(0, 0, 1, 2)))
            for line in captured_stdout_lines:
                console.print(Padding(line, pad=(0, 0, 0, 4)))
            console.print()

    def output_test_failed_location(self, test_result: TestResult):
        if isinstance(test_result.error, TestFailure) or isinstance(
            test_result.error, AssertionError
        ):
            console.print(
                Padding(
                    Text(
                        f"Failed at {os.path.relpath(test_result.test.path, Path.cwd())}:{test_result.error.error_line}"
                    ),
                    pad=(1, 0, 0, 2),
                )
            )

    def _get_outcome_counts(
        self, test_results: List[TestResult]
    ) -> Dict[TestOutcome, int]:
        return {
            TestOutcome.PASS: len(
                [r for r in test_results if r.outcome == TestOutcome.PASS]
            ),
            TestOutcome.FAIL: len(
                [r for r in test_results if r.outcome == TestOutcome.FAIL]
            ),
            TestOutcome.SKIP: len(
                [r for r in test_results if r.outcome == TestOutcome.SKIP]
            ),
            TestOutcome.XFAIL: len(
                [r for r in test_results if r.outcome == TestOutcome.XFAIL]
            ),
            TestOutcome.XPASS: len(
                [r for r in test_results if r.outcome == TestOutcome.XPASS]
            ),
            TestOutcome.DRYRUN: len(
                [r for r in test_results if r.outcome == TestOutcome.DRYRUN]
            ),
        }


def outcome_to_style(outcome: TestOutcome) -> str:
    return {
        TestOutcome.PASS: "pass",
        TestOutcome.SKIP: "skip",
        TestOutcome.FAIL: "fail",
        TestOutcome.XFAIL: "xfail",
        TestOutcome.XPASS: "xpass",
        TestOutcome.DRYRUN: "dryrun",
    }[outcome]


def scope_to_style(scope: Scope) -> str:
    return {
        Scope.Test: "fixture.scope.test",
        Scope.Module: "fixture.scope.module",
        Scope.Global: "fixture.scope.global",
    }[scope]


def output_fixtures(
    fixtures: List[Fixture],
    tests: List[Test],
    show_scopes: bool,
    show_docstrings: bool,
    show_dependencies: bool,
    show_dependency_trees: bool,
):
    generated_tests = itertools.chain.from_iterable(
        test.get_parameterised_instances() for test in tests
    )

    fixture_to_tests = fixtures_used_directly_by_tests(generated_tests)

    fixtures_to_parents, fixtures_to_children = fixture_parents_and_children(fixtures)

    for module, fixtures in group_by(fixtures, key=lambda f: f.module_name).items():
        console.print(Rule(Text(module, style="title")))

        for fixture in fixtures:
            fixture_tree = make_fixture_information_tree(
                fixture,
                used_by_tests=fixture_to_tests[fixture],
                fixtures_to_children=fixtures_to_children,
                fixtures_to_parents=fixtures_to_parents,
                show_scopes=show_scopes,
                show_docstrings=show_docstrings,
                show_dependencies=show_dependencies,
                show_dependency_trees=show_dependency_trees,
            )
            console.print(fixture_tree)


def make_fixture_information_tree(
    fixture: Fixture,
    used_by_tests: Collection[Test],
    fixtures_to_children: FixtureHierarchyMapping,
    fixtures_to_parents: FixtureHierarchyMapping,
    show_scopes: bool,
    show_docstrings: bool,
    show_dependencies: bool,
    show_dependency_trees: bool,
) -> Tree:
    root = Tree(label=make_text_for_fixture(fixture, show_scope=show_scopes))

    if show_dependency_trees:
        max_depth = None
    elif show_dependencies:
        max_depth = 1
    else:
        max_depth = 0

    if show_docstrings and fixture.fn.__doc__ is not None:
        root.add(dedent(fixture.fn.__doc__).strip("\n"))

    if show_dependencies or show_dependency_trees:
        if fixtures_to_parents[fixture]:
            depends_on_node = root.add(label="[usedby]depends on fixtures")
            add_fixture_dependencies_to_tree(
                depends_on_node,
                fixture,
                fixtures_to_parents,
                show_scopes=show_scopes,
                max_depth=max_depth,
            )

        if fixtures_to_children[fixture]:
            used_by_node = root.add(label="[usedby]used by fixtures")
            add_fixture_dependencies_to_tree(
                used_by_node,
                fixture,
                fixtures_to_children,
                show_scopes=show_scopes,
                max_depth=max_depth,
            )

        if used_by_tests:
            used_by_tests_node = root.add("[usedby]used directly by tests")
            add_fixture_usages_by_tests_to_tree(used_by_tests_node, used_by_tests)

        if not (used_by_tests or fixtures_to_children[fixture]):
            root.add("[usedby]used by [fail]no tests or fixtures")

    return root


def add_fixture_dependencies_to_tree(
    parent: Tree,
    fixture: Fixture,
    fixtures_to_parents_or_children: FixtureHierarchyMapping,
    show_scopes: bool,
    max_depth: Optional[int],
    depth: int = 0,
) -> None:
    if max_depth is not None and depth >= max_depth:
        return

    this_layer = fixtures_to_parents_or_children[fixture]

    if not this_layer:
        return

    for dep in this_layer:
        node = parent.add(make_text_for_fixture(fixture=dep, show_scope=show_scopes))
        add_fixture_dependencies_to_tree(
            parent=node,
            fixture=dep,
            fixtures_to_parents_or_children=fixtures_to_parents_or_children,
            show_scopes=show_scopes,
            max_depth=max_depth,
            depth=depth + 1,
        )


def add_fixture_usages_by_tests_to_tree(node: Tree, used_by: Iterable[Test]) -> None:
    grouped_used_by = group_by(used_by, key=lambda t: t.description)
    for idx, (description, tests) in enumerate(grouped_used_by.items()):
        test = tests[0]
        loc = format_test_location(test)
        sep = f" [{len(tests)}]" if len(tests) > 1 else ""
        node.add(f"[muted]{loc}{sep}[/muted] {test.description}")


def make_text_for_fixture(fixture: Fixture, show_scope: bool) -> Text:
    text = Text()
    text.append(f"{fixture.path.name}:{fixture.line_number} ", style="dim")
    text.append(fixture.name, style="fixture.name")

    if show_scope:
        text.append(
            f" (scope: {fixture.scope.value})", style=scope_to_style(fixture.scope)
        )

    return text


def get_exit_code(results: Iterable[TestResult]) -> ExitCode:
    if not results:
        return ExitCode.NO_TESTS_FOUND

    if any(
        r.outcome == TestOutcome.FAIL or r.outcome == TestOutcome.XPASS for r in results
    ):
        exit_code = ExitCode.FAILED
    else:
        exit_code = ExitCode.SUCCESS
    return exit_code<|MERGE_RESOLUTION|>--- conflicted
+++ resolved
@@ -188,108 +188,7 @@
 INLINE_PROGRESS_LEN = 5  # e.g. "  93%"
 
 
-<<<<<<< HEAD
 def get_dot(result: TestResult) -> Text:
-=======
-# flake8: noqa: C901 - FIXME
-def output_dots_module(
-    fail_limit: int,
-    num_tests: int,
-    test_results_gen: Iterator[TestResult],
-    progress_styles: List[TestProgressStyle],
-    test_done: ProgressCallback,
-    test_failed: ProgressCallback,
-) -> List[TestResult]:
-    current_path = Path("")
-    cwd = Path.cwd()
-    dots_on_line = 0
-    num_failures = 0
-
-    base_max_dots_per_line = get_terminal_size().width
-    if TestProgressStyle.INLINE in progress_styles:
-        base_max_dots_per_line -= INLINE_PROGRESS_LEN
-
-    max_dots_per_line = base_max_dots_per_line  # in case the loop below never runs
-
-    all_results = []
-    try:
-        console.print()
-
-        test_index = 0  # this makes sure that test_index is defined for the last end of line print after the loop
-        for test_index, result in enumerate(test_results_gen):
-            all_results.append(result)
-
-            if result.test.path != current_path:  # i.e., we are starting a new module
-                if test_index > 0:  # print the end-of-line for the previous module
-                    print_end_of_line_for_dots(
-                        test_index=test_index,
-                        num_tests=num_tests,
-                        dots_on_line=dots_on_line,
-                        max_dots_per_line=max_dots_per_line,
-                        progress_styles=progress_styles,
-                    )
-
-                dots_on_line = 0
-                current_path = result.test.path
-                rel_path = str(os.path.relpath(current_path, cwd))
-
-                final_slash_idx = rel_path.rfind("/")
-                if final_slash_idx != -1:
-                    path_text = Text("", end="").join(
-                        [
-                            Text(rel_path[: final_slash_idx + 1], style="muted"),
-                            Text(rel_path[final_slash_idx + 1 :]),
-                            Text(": "),
-                        ]
-                    )
-                else:
-                    path_text = Text(f"{rel_path}: ", end="")
-                console.print(path_text, end="")
-
-                max_dots_per_line = base_max_dots_per_line - path_text.cell_len
-
-            if dots_on_line == max_dots_per_line:
-                print_end_of_line_for_dots(
-                    test_index=test_index,
-                    num_tests=num_tests,
-                    dots_on_line=dots_on_line,
-                    max_dots_per_line=max_dots_per_line,
-                    progress_styles=progress_styles,
-                )
-
-                # we are now on a blank line with no other dots and no path prefix
-                dots_on_line = 0
-                max_dots_per_line = base_max_dots_per_line
-
-            print_dot(result)
-            dots_on_line += 1
-
-            if result.outcome == TestOutcome.FAIL:
-                num_failures += 1
-                test_failed()
-
-            if num_failures == fail_limit:
-                break
-
-            test_done()
-
-            sys.stdout.flush()
-
-        print_end_of_line_for_dots(
-            test_index=test_index,
-            num_tests=num_tests,
-            dots_on_line=dots_on_line,
-            max_dots_per_line=max_dots_per_line,
-            progress_styles=progress_styles,
-        )
-    except KeyboardInterrupt:
-        print_run_cancelled()
-    finally:
-        return all_results
-
-
-def print_dot(result: TestResult) -> None:
->>>>>>> 8f814711
     style = outcome_to_style(result.outcome)
     return Text(result.outcome.display_char, style=style, end="")
 
