--- conflicted
+++ resolved
@@ -2,12 +2,8 @@
 from collections import defaultdict
 from dataclasses import dataclass
 from pathlib import Path
-<<<<<<< HEAD
-from typing import Any, Callable, Dict, List, Tuple
-=======
 from timeit import default_timer
-from typing import Tuple, Any, Dict, Callable, List, Optional
->>>>>>> 77056008
+from typing import Any, Callable, Dict, List, Optional, Tuple
 
 # Tests declared with the name _, and with the @test decorator
 # have to be stored in here, so that they can later be retrieved.
@@ -35,9 +31,6 @@
 
 class _FormatDict(dict):
     def __missing__(self, key):
-<<<<<<< HEAD
-        return "{" + key + "}"
-=======
         return "{" + key + "}"
 
 
@@ -61,5 +54,4 @@
         return self
 
     def __exit__(self, *args):
-        self.duration = default_timer() - self._start_time
->>>>>>> 77056008
+        self.duration = default_timer() - self._start_time