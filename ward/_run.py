--- conflicted
+++ resolved
@@ -124,14 +124,9 @@
     type=click.Choice(list(TestProgressStyle), case_sensitive=False),
     multiple=True,
     default=["inline"],
-    help=f"""\
+    help="""\
     The style of progress indicator to use during the run.
     Pass multiple times to enable multiple styles.
-<<<<<<< HEAD
-=======
-    The '{TestProgressStyle.BAR}' style is not compatible with the
-    '{TestOutputStyle.DOTS_GLOBAL}' and '{TestOutputStyle.DOTS_MODULE}' test output styles.
->>>>>>> 90c60588
     """,
 )
 @click.option(
@@ -191,19 +186,6 @@
     config = Config(**config_params, plugin_config=config_params.get("plugins", {}))
     progress_styles = [TestProgressStyle(ps) for ps in progress_style]
 
-<<<<<<< HEAD
-=======
-    if TestProgressStyle.BAR in progress_styles and test_output_style in {
-        "dots-global",
-        "dots-module",
-    }:
-        raise click.BadOptionUsage(
-            "progress_style",
-            f"The '{TestProgressStyle.BAR}' progress style cannot be used with dots-based "
-            f"test output styles (you asked for '{test_output_style}').",
-        )
-
->>>>>>> 90c60588
     init_breakpointhooks(pdb, sys)
     start_run = default_timer()
 
