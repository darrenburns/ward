from dataclasses import dataclass
from enum import Enum
<<<<<<< HEAD
from typing import Any, ContextManager, Generic, Optional, Type, TypeVar, cast
=======

import inspect
import types
from typing import Type, Any, ContextManager, TypeVar, Generic, Optional, cast
>>>>>>> 77056008

__all__ = [
    "raises",
    "assert_equal",
    "assert_not_equal",
    "assert_in",
    "assert_not_in",
    "assert_is",
    "assert_is_not",
    "assert_less_than",
    "assert_less_than_equal_to",
    "assert_greater_than",
    "assert_greater_than_equal_to",
]

_E = TypeVar("_E", bound=Exception)


class raises(Generic[_E], ContextManager["raises[_E]"]):
    raised: _E

    def __init__(self, expected_ex_type: Type[_E]):
        self.expected_ex_type = expected_ex_type

    def __enter__(self) -> "raises[_E]":
        return self

    def __exit__(
        self,
        exc_type: Optional[Type[BaseException]],
        exc_val: Optional[BaseException],
        exc_tb: Optional[types.TracebackType],
    ) -> bool:
        if exc_type is not self.expected_ex_type:
            raise AssertionError(
                f"Expected exception {self.expected_ex_type}, but {exc_type} was raised instead."
            )
        self.raised: _E = cast(_E, exc_val)
        return True


class Comparison(Enum):
    Equals = "=="
    NotEquals = "!="
    In = "in"
    NotIn = "not in"
    Is = "is"
    IsNot = "is not"
    LessThan = "<"
    LessThanEqualTo = "<="
    GreaterThan = ">"
    GreaterThanEqualTo = ">="


@dataclass
class TestFailure(Exception):
    def __init__(
        self,
        message: str,
        lhs: Any,
        rhs: Any,
        error_line: int,
        operator: Comparison,
        assert_msg: str,
    ):
        self.lhs = lhs
        self.rhs = rhs
        self.message = message
        self.error_line = error_line
        self.operator = operator
        self.assert_msg = assert_msg


def assert_equal(lhs_val: Any, rhs_val: Any, assert_msg: str) -> None:
    """
    Check whether two objects are equal. Raises a ``TestFailure`` if not.
    Args:
        lhs_val: The value on the left side of ``==``
        rhs_val: The value on the right side of ``==``
        assert_msg: The assertion message from the ``assert`` statement

    Returns: None
    Raises: TestFailure
    """
    if lhs_val != rhs_val:
        error_line_no = inspect.currentframe().f_back.f_lineno
        raise TestFailure(
            f"{lhs_val} does not equal {rhs_val}",
            lhs=lhs_val,
            rhs=rhs_val,
            error_line=error_line_no,
            operator=Comparison.Equals,
            assert_msg=assert_msg,
        )


def assert_not_equal(lhs_val: Any, rhs_val: Any, assert_msg: str) -> None:
    """
    Check whether two objects are not equal to each other. Raises a ``TestFailure`` if not.

    Args:
        lhs_val: The value on the left side of ``!=``
        rhs_val: The value on the right side of ``!=``
        assert_msg: The assertion message from the ``assert`` statement

    Returns: None
    Raises: TestFailure
    """
    if lhs_val == rhs_val:
        error_line_no = inspect.currentframe().f_back.f_lineno
        raise TestFailure(
            f"{lhs_val} does equal {rhs_val}",
            lhs=lhs_val,
            rhs=rhs_val,
            error_line=error_line_no,
            operator=Comparison.NotEquals,
            assert_msg=assert_msg,
        )


def assert_in(lhs_val: Any, rhs_val: Any, assert_msg: str) -> None:
    """
    Check if an object is contained within another via ``lhs_val in rhs_val``. Raises ``TestFailure`` if not.

    Args:
        lhs_val: The value on the left side of ``in``
        rhs_val: The value on the right side of ``in``
        assert_msg: The assertion message from the ``assert`` statement

    Returns: None
    Raises: TestFailure
    """
    if lhs_val not in rhs_val:
        error_line_no = inspect.currentframe().f_back.f_lineno
        raise TestFailure(
            f"{lhs_val} is not in {rhs_val}",
            lhs=lhs_val,
            rhs=rhs_val,
            error_line=error_line_no,
            operator=Comparison.In,
            assert_msg=assert_msg,
        )


def assert_not_in(lhs_val: Any, rhs_val: Any, assert_msg: str) -> None:
    """
    Check if an object is not contained within another via ``lhs_val not in rhs_val``.
    Raises ``TestFailure`` if lhs is contained within rhs.

    Args:
        lhs_val: The value on the left side of ``not in``
        rhs_val: The value on the right side of ``not in``
        assert_msg: The assertion message from the ``assert`` statement

    Returns: None
    Raises: TestFailure
    """
    if lhs_val in rhs_val:
        error_line_no = inspect.currentframe().f_back.f_lineno
        raise TestFailure(
            f"{lhs_val} is in {rhs_val}",
            lhs=lhs_val,
            rhs=rhs_val,
            error_line=error_line_no,
            operator=Comparison.NotIn,
            assert_msg=assert_msg,
        )


def assert_is(lhs_val: Any, rhs_val: Any, assert_msg: str) -> None:
    """
    Check the object identity via ``lhs_val is rhs_val``. Raises ``TestFailure`` if not identical.

    Args:
        lhs_val: The value on the left side of ``is``
        rhs_val: The value on the right side of ``is``
        assert_msg: The assertion message from the ``assert`` statement

    Returns: None
    Raises: TestFailure
    """
    if lhs_val is not rhs_val:
        error_line_no = inspect.currentframe().f_back.f_lineno
        raise TestFailure(
            f"{lhs_val} is not {rhs_val}",
            lhs=lhs_val,
            rhs=rhs_val,
            error_line=error_line_no,
            operator=Comparison.Is,
            assert_msg=assert_msg,
        )


def assert_is_not(lhs_val: Any, rhs_val: Any, assert_msg: str) -> None:
    """
    Check the object identity via ``lhs_val is not rhs_val``. Raises ``TestFailure`` if identical.

    Args:
        lhs_val: The value on the left side of ``is not``
        rhs_val: The value on the right side of ``is not``
        assert_msg: The assertion message from the ``assert`` statement

    Returns: None
    Raises: TestFailure
    """
    if lhs_val is rhs_val:
        error_line_no = inspect.currentframe().f_back.f_lineno
        raise TestFailure(
            f"{lhs_val} is {rhs_val}",
            lhs=lhs_val,
            rhs=rhs_val,
            error_line=error_line_no,
            operator=Comparison.IsNot,
            assert_msg=assert_msg,
        )


def assert_less_than(lhs_val: Any, rhs_val: Any, assert_msg: str) -> None:
    """
    Check lhs_val is less than the rhs_val via ``lhs_val < rhs_val``. Raises ``TestFailure`` if not.

    Args:
        lhs_val: The value on the left side of ``<``
        rhs_val: The value on the right side of ``<``
        assert_msg: The assertion message from the ``assert`` statement

    Returns: None
    Raises: TestFailure
    """
    if lhs_val >= rhs_val:
        error_line_no = inspect.currentframe().f_back.f_lineno
        raise TestFailure(
            f"{lhs_val} >= {rhs_val}",
            lhs=lhs_val,
            rhs=rhs_val,
            error_line=error_line_no,
            operator=Comparison.LessThan,
            assert_msg=assert_msg,
        )


def assert_less_than_equal_to(lhs_val: Any, rhs_val: Any, assert_msg: str) -> None:
    """
    Check lhs_val is less than or equal to the rhs_val via ``lhs_val <= rhs_val``. Raises ``TestFailure`` if not.

    Args:
        lhs_val: The value on the left side of ``<=``
        rhs_val: The value on the right side of ``<=``
        assert_msg: The assertion message from the ``assert`` statement

    Returns: None
    Raises: TestFailure
    """
    if lhs_val > rhs_val:
        error_line_no = inspect.currentframe().f_back.f_lineno
        raise TestFailure(
            f"{lhs_val} > {rhs_val}",
            lhs=lhs_val,
            rhs=rhs_val,
            error_line=error_line_no,
            operator=Comparison.LessThanEqualTo,
            assert_msg=assert_msg,
        )


def assert_greater_than(lhs_val: Any, rhs_val: Any, assert_msg: str) -> None:
    """
    Check lhs_val is greater than the rhs_val via ``lhs_val > rhs_val``. Raises ``TestFailure`` if not.

    Args:
        lhs_val: The value on the left side of ``>``
        rhs_val: The value on the right side of ``>``
        assert_msg: The assertion message from the ``assert`` statement

    Returns: None
    Raises: TestFailure
    """
    if lhs_val <= rhs_val:
        error_line_no = inspect.currentframe().f_back.f_lineno
        raise TestFailure(
            f"{lhs_val} <= {rhs_val}",
            lhs=lhs_val,
            rhs=rhs_val,
            error_line=error_line_no,
            operator=Comparison.GreaterThan,
            assert_msg=assert_msg,
        )


def assert_greater_than_equal_to(lhs_val: Any, rhs_val: Any, assert_msg: str) -> None:
    """
    Check lhs_val is greater than or equal to the rhs_val via ``lhs_val >= rhs_val``. Raises ``TestFailure`` if not.

    Args:
        lhs_val: The value on the left side of ``>=``
        rhs_val: The value on the right side of ``>=``
        assert_msg: The assertion message from the ``assert`` statement

    Returns: None
    Raises: TestFailure
    """
    if lhs_val < rhs_val:
        error_line_no = inspect.currentframe().f_back.f_lineno
        raise TestFailure(
            f"{lhs_val} < {rhs_val}",
            lhs=lhs_val,
            rhs=rhs_val,
            error_line=error_line_no,
            operator=Comparison.GreaterThanEqualTo,
            assert_msg=assert_msg,
        )<|MERGE_RESOLUTION|>--- conflicted
+++ resolved
@@ -1,13 +1,8 @@
+import inspect
+import types
 from dataclasses import dataclass
 from enum import Enum
-<<<<<<< HEAD
 from typing import Any, ContextManager, Generic, Optional, Type, TypeVar, cast
-=======
-
-import inspect
-import types
-from typing import Type, Any, ContextManager, TypeVar, Generic, Optional, cast
->>>>>>> 77056008
 
 __all__ = [
     "raises",
