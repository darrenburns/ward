import functools
import inspect
import uuid
from collections import defaultdict
from contextlib import closing, redirect_stderr, redirect_stdout
from dataclasses import dataclass, field
from enum import Enum, auto
from io import StringIO
from types import MappingProxyType
from typing import Callable, Dict, List, Optional, Any, Tuple, Union

from ward.errors import FixtureError, ParameterisationError
from ward.fixtures import Fixture, FixtureCache, Scope
from ward.models import Marker, SkipMarker, XfailMarker, WardMeta


@dataclass
class Each:
    args: Tuple[Any]

    def __getitem__(self, args):
        return self.args[args]

    def __len__(self):
        return len(self.args)


def each(*args):
    return Each(args)


def skip(func_or_reason=None, *, reason: str = None):
    if func_or_reason is None:
        return functools.partial(skip, reason=reason)

    if isinstance(func_or_reason, str):
        return functools.partial(skip, reason=func_or_reason)

    func = func_or_reason
    marker = SkipMarker(reason=reason)
    if hasattr(func, "ward_meta"):
        func.ward_meta.marker = marker
    else:
        func.ward_meta = WardMeta(marker=marker)

    @functools.wraps(func)
    def wrapper(*args, **kwargs):
        return func(*args, **kwargs)

    return wrapper


def xfail(func_or_reason=None, *, reason: str = None):
    if func_or_reason is None:
        return functools.partial(xfail, reason=reason)

    if isinstance(func_or_reason, str):
        return functools.partial(xfail, reason=func_or_reason)

    func = func_or_reason
    marker = XfailMarker(reason=reason)
    if hasattr(func, "ward_meta"):
        func.ward_meta.marker = marker
    else:
        func.ward_meta = WardMeta(marker=marker)

    @functools.wraps(func)
    def wrapper(*args, **kwargs):
        return func(*args, **kwargs)

    return wrapper


def generate_id():
    return uuid.uuid4().hex


@dataclass
class ParamMeta:
    instance_index: int = 0
    group_size: int = 1


@dataclass
class Test:
    """
    A representation of a single Ward test.
    """
    fn: Callable
    module_name: str
    id: str = field(default_factory=generate_id)
    marker: Optional[Marker] = None
    description: Optional[str] = None
    param_meta: Optional[ParamMeta] = ParamMeta()
    sout: StringIO = field(default_factory=StringIO)
    serr: StringIO = field(default_factory=StringIO)

    def __call__(self, *args, **kwargs):
        with redirect_stdout(self.sout), redirect_stderr(self.serr):
            return self.fn(*args, **kwargs)

    @property
    def name(self):
        return self.fn.__name__

    @property
    def qualified_name(self):
        name = self.name or ""
        return f"{self.module_name}.{name}"

    @property
    def line_number(self):
        return inspect.getsourcelines(self.fn)[1]

    @property
    def has_deps(self) -> bool:
        return len(self.deps()) > 0

    @property
    def is_parameterised(self) -> bool:
        """
        Return `True` if a test is parameterised, `False` otherwise.
        A test is considered parameterised if any of its default arguments
        have a value that is an instance of `Each`.
        """
        default_args = self._get_default_args()
        return any(isinstance(arg, Each)
                   for arg in default_args.values())

    def get_parameterised_instances(self) -> List["Test"]:
        """
        If the test is parameterised, return a list of `Test` objects representing
        each test generated as a result of the parameterisation.
        If the test is not parameterised, return a list containing only the test itself.
        If the test is parameterised incorrectly, for example the number of
        items don't match across occurrences of `each` in the test signature,
        then a `ParameterisationError` is raised.
        """
        if not self.is_parameterised:
            return [self]

        number_of_instances = self._find_number_of_instances()

        generated_tests = []
        for instance_index in range(number_of_instances):
            generated_tests.append(Test(
                fn=self.fn,
                module_name=self.module_name,
                marker=self.marker,
                description=self.description,
                param_meta=ParamMeta(
                    instance_index=instance_index,
                    group_size=number_of_instances,
                ),
            ))
        return generated_tests

    def deps(self) -> MappingProxyType:
        return inspect.signature(self.fn).parameters

    def resolve_args(self, cache: FixtureCache, iteration: int) -> Dict[str, Any]:
        """
        Resolve fixtures and return the resultant name -> Fixture dict.
        If the argument is not a fixture, the raw argument will be used.
        Resolved values will be stored in fixture_cache, accessible
        using the fixture cache key (See `Fixture.key`).
        """
        with redirect_stdout(self.sout), redirect_stderr(self.serr):
            if not self.has_deps:
                return {}

            default_args = self._get_default_args()

            resolved_args: Dict[str, Any] = {}
            for name, arg in default_args.items():
                # In the case of parameterised testing, grab the arg corresponding
                # to the current iteration of the parameterised group of tests.
                if isinstance(arg, Each):
                    arg = arg[iteration]
                if hasattr(arg, "ward_meta") and arg.ward_meta.is_fixture:
                    resolved = self._resolve_single_arg(arg, cache)
                else:
                    resolved = arg
                resolved_args[name] = resolved
            return self._resolve_fixture_values(resolved_args)

    def get_result(self, outcome, exception=None):
        with closing(self.sout), closing(self.serr):
            if outcome in (TestOutcome.PASS, TestOutcome.SKIP):
                result = TestResult(self, outcome)
            else:
                result = TestResult(
                    self,
                    outcome,
                    exception,
                    captured_stdout=self.sout.getvalue(),
                    captured_stderr=self.serr.getvalue()
                )
            return result

    def _get_default_args(self) -> Dict[str, Any]:
        """
        Returns a mapping of test argument names to values. This method does no
        fixture resolution. If a value is a fixture function, then the raw fixture
        function is used, *not* the `Fixture` object.
        """
        signature = inspect.signature(self.fn)
        default_binding = signature.bind_partial()
        default_binding.apply_defaults()
        return default_binding.arguments

    def _find_number_of_instances(self) -> int:
        """
        Returns the number of instances that would be generated for the current
        parameterised test.

        A parameterised test is only valid if every instance of `each` contains
        an equal number of items. If the current test is an invalid parameterisation,
        then a `ParameterisationError` is raised.
        """
        default_args = self._get_default_args()
        lengths = [len(arg) for _, arg in default_args.items() if isinstance(arg, Each)]
        is_valid = len(set(lengths)) in (0, 1)
        if not is_valid:
            raise ParameterisationError(
                f"The test {self.name}/{self.description} is parameterised incorrectly. "
                f"Please ensure all instances of 'each' in the test signature "
                f"are of equal length."
            )
        return lengths[0]

    def _resolve_single_arg(
        self, arg: Callable, cache: FixtureCache
    ) -> Union[Any, Fixture]:
        if not hasattr(arg, "ward_meta"):
            return arg

        fixture = Fixture(arg)
        if fixture.key in cache:
            cached_fixture = cache[fixture.key]
            if fixture.scope == Scope.Global:
                return cached_fixture
            elif fixture.scope == Scope.Module:
                if cached_fixture.last_resolved_module_name == self.module_name:
                    return cached_fixture
            elif fixture.scope == Scope.Test:
                if cached_fixture.last_resolved_test_id == self.id:
                    return cached_fixture

        # Cache miss, so update the fixture metadata before we resolve and cache it
        fixture.last_resolved_test_id = self.id
        fixture.last_resolved_module_name = self.module_name

        has_deps = len(fixture.deps()) > 0
        is_generator = fixture.is_generator_fixture
        if not has_deps:
            try:
                if is_generator:
                    fixture.gen = arg()
                    fixture.resolved_val = next(fixture.gen)
                else:
                    fixture.resolved_val = arg()
            except Exception as e:
                raise FixtureError(f"Unable to resolve fixture '{fixture.name}'") from e
            cache.cache_fixture(fixture)
            return fixture

        signature = inspect.signature(arg)
        children_defaults = signature.bind_partial()
        children_defaults.apply_defaults()
        children_resolved = {}
        for name, child_fixture in children_defaults.arguments.items():
            child_resolved = self._resolve_single_arg(child_fixture, cache)
            children_resolved[name] = child_resolved
        try:
            if is_generator:
                fixture.gen = arg(
                    **self._resolve_fixture_values(children_resolved)
                )
                fixture.resolved_val = next(fixture.gen)
            else:
                fixture.resolved_val = arg(
                    **self._resolve_fixture_values(children_resolved)
                )
        except Exception as e:
            raise FixtureError(f"Unable to resolve fixture '{fixture.name}'") from e
        cache.cache_fixture(fixture)
        return fixture

    def _resolve_fixture_values(
        self, fixture_dict: Dict[str, Any]
    ) -> Dict[str, Any]:
<<<<<<< HEAD
        resolved_vals = {}
        for (k, arg) in fixture_dict.items():
            if isinstance(arg, Fixture):
                resolved_vals[k] = arg.resolved_val
            else:
                resolved_vals[k] = arg
        return resolved_vals
=======
        return {key: getattr(f, "resolved_val", f) for key, f in fixture_dict.items()}
>>>>>>> c52648ec


# Tests declared with the name _, and with the @test decorator
# have to be stored in here, so that they can later be retrieved.
# They cannot be retrieved directly from the module due to name
# clashes. When we're later looking for tests inside the module,
# we can retrieve any anonymous tests from this dict.
anonymous_tests: Dict[str, List[Callable]] = defaultdict(list)


def test(description: str):
    def decorator_test(func):
        if func.__name__ == "_":
            mod_name = func.__module__
            if hasattr(func, "ward_meta"):
                func.ward_meta.description = description
            else:
                func.ward_meta = WardMeta(description=description)
            anonymous_tests[mod_name].append(func)

        @functools.wraps(func)
        def wrapper(*args, **kwargs):
            return func(*args, **kwargs)

        return wrapper

    return decorator_test


class TestOutcome(Enum):
    PASS = auto()
    FAIL = auto()
    SKIP = auto()
    XFAIL = auto()  # expected fail
    XPASS = auto()  # unexpected pass


@dataclass
class TestResult:
    test: Test
    outcome: TestOutcome
    error: Optional[Exception] = None
    message: str = ""
    captured_stdout: str = ""
    captured_stderr: str = ""<|MERGE_RESOLUTION|>--- conflicted
+++ resolved
@@ -290,7 +290,6 @@
     def _resolve_fixture_values(
         self, fixture_dict: Dict[str, Any]
     ) -> Dict[str, Any]:
-<<<<<<< HEAD
         resolved_vals = {}
         for (k, arg) in fixture_dict.items():
             if isinstance(arg, Fixture):
@@ -298,9 +297,6 @@
             else:
                 resolved_vals[k] = arg
         return resolved_vals
-=======
-        return {key: getattr(f, "resolved_val", f) for key, f in fixture_dict.items()}
->>>>>>> c52648ec
 
 
 # Tests declared with the name _, and with the @test decorator
