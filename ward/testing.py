import functools
import inspect
import uuid
from collections import defaultdict
from contextlib import closing, redirect_stderr, redirect_stdout
from dataclasses import dataclass, field
from enum import auto, Enum
from io import StringIO
from pathlib import Path
from types import MappingProxyType
from typing import Any, Callable, Dict, List, Optional, Tuple, Union

from ward.errors import FixtureError, ParameterisationError
<<<<<<< HEAD
from ward.fixtures import Fixture, FixtureCache, Scope
from ward.models import Marker, SkipMarker, WardMeta, XfailMarker
=======
from ward.fixtures import Fixture, FixtureCache, ScopeKey
from ward.models import Marker, SkipMarker, XfailMarker, WardMeta, Scope
>>>>>>> 8d89d8c5


@dataclass
class Each:
    args: Tuple[Any]

    def __getitem__(self, args):
        return self.args[args]

    def __len__(self):
        return len(self.args)


def each(*args):
    return Each(args)


def skip(func_or_reason=None, *, reason: str = None):
    if func_or_reason is None:
        return functools.partial(skip, reason=reason)

    if isinstance(func_or_reason, str):
        return functools.partial(skip, reason=func_or_reason)

    func = func_or_reason
    marker = SkipMarker(reason=reason)
    if hasattr(func, "ward_meta"):
        func.ward_meta.marker = marker
    else:
        func.ward_meta = WardMeta(marker=marker)

    @functools.wraps(func)
    def wrapper(*args, **kwargs):
        return func(*args, **kwargs)

    return wrapper


def xfail(func_or_reason=None, *, reason: str = None):
    if func_or_reason is None:
        return functools.partial(xfail, reason=reason)

    if isinstance(func_or_reason, str):
        return functools.partial(xfail, reason=func_or_reason)

    func = func_or_reason
    marker = XfailMarker(reason=reason)
    if hasattr(func, "ward_meta"):
        func.ward_meta.marker = marker
    else:
        func.ward_meta = WardMeta(marker=marker)

    @functools.wraps(func)
    def wrapper(*args, **kwargs):
        return func(*args, **kwargs)

    return wrapper


def generate_id():
    return uuid.uuid4().hex


@dataclass
class ParamMeta:
    instance_index: int = 0
    group_size: int = 1


@dataclass
class HypothesisExample:
    example: Any
    did_succeed: bool


@dataclass
class Test:
    """
    A representation of a single Ward test.
    """

    fn: Callable
    module_name: str
    id: str = field(default_factory=generate_id)
    marker: Optional[Marker] = None
    description: Optional[str] = None
<<<<<<< HEAD
    param_meta: Optional[ParamMeta] = field(default_factory=ParamMeta)
    hypothesis_examples: List[HypothesisExample] = field(default_factory=list)
=======
    param_meta: Optional[ParamMeta] = ParamMeta()
    sout: StringIO = field(default_factory=StringIO)
    serr: StringIO = field(default_factory=StringIO)
>>>>>>> 8d89d8c5

    def __call__(self, *args, **kwargs):
        with redirect_stdout(self.sout), redirect_stderr(self.serr):
            return self.fn(*args, **kwargs)

    @property
    def name(self):
        return self.fn.__name__

    @property
    def path(self):
        return self.fn.ward_meta.path

    @property
    def qualified_name(self):
        name = self.name or ""
        return f"{self.module_name}.{name}"

    @property
    def line_number(self):
        return inspect.getsourcelines(self.fn)[1]

    @property
    def has_deps(self) -> bool:
        return len(self.deps()) > 0

    @property
    def is_parameterised(self) -> bool:
        """
        Return `True` if a test is parameterised, `False` otherwise.
        A test is considered parameterised if any of its default arguments
        have a value that is an instance of `Each`.
        """
        default_args = self._get_default_args()
        return any(isinstance(arg, Each) for arg in default_args.values())

    def scope_key_from(self, scope: Scope) -> ScopeKey:
        if scope == Scope.Test:
            return self.id
        elif scope == Scope.Module:
            return self.path
        else:
            return Scope.Global

    def get_parameterised_instances(self) -> List["Test"]:
        """
        If the test is parameterised, return a list of `Test` objects representing
        each test generated as a result of the parameterisation.
        If the test is not parameterised, return a list containing only the test itself.
        If the test is parameterised incorrectly, for example the number of
        items don't match across occurrences of `each` in the test signature,
        then a `ParameterisationError` is raised.
        """
        if not self.is_parameterised:
            return [self]

        number_of_instances = self._find_number_of_instances()

        generated_tests = []
        for instance_index in range(number_of_instances):
            generated_tests.append(
                Test(
                    fn=self.fn,
                    module_name=self.module_name,
                    marker=self.marker,
                    description=self.description,
                    param_meta=ParamMeta(
                        instance_index=instance_index, group_size=number_of_instances
                    ),
                )
            )
        return generated_tests

    def deps(self) -> MappingProxyType:
        return inspect.signature(self.fn).parameters

    def resolve_args(self, cache: FixtureCache, iteration: int = 0) -> Dict[str, Any]:
        """
        Resolve fixtures and return the resultant name -> Fixture dict.
        If the argument is not a fixture, the raw argument will be used.
        Resolved values will be stored in fixture_cache, accessible
        using the fixture cache key (See `Fixture.key`).
        """
        with redirect_stdout(self.sout), redirect_stderr(self.serr):
            if not self.has_deps:
                return {}

            default_args = self._get_default_args()
            resolved_args: Dict[str, Any] = {}
            for name, arg in default_args.items():
                # In the case of parameterised testing, grab the arg corresponding
                # to the current iteration of the parameterised group of tests.
                if isinstance(arg, Each):
                    arg = arg[iteration]
                if hasattr(arg, "ward_meta") and arg.ward_meta.is_fixture:
                    resolved = self._resolve_single_arg(arg, cache)
                else:
                    resolved = arg
                resolved_args[name] = resolved
            return self._unpack_resolved(resolved_args)

    def get_result(self, outcome, exception=None):
        with closing(self.sout), closing(self.serr):
            if outcome in (TestOutcome.PASS, TestOutcome.SKIP):
                result = TestResult(self, outcome)
            else:
                result = TestResult(
                    self,
                    outcome,
                    exception,
                    captured_stdout=self.sout.getvalue(),
                    captured_stderr=self.serr.getvalue(),
                )
            return result

    def _get_default_args(self) -> Dict[str, Any]:
        """
        Returns a mapping of test argument names to values. This method does no
        fixture resolution. If a value is a fixture function, then the raw fixture
        function is used, *not* the `Fixture` object.
        """
        signature = inspect.signature(self.fn)
        default_binding = signature.bind_partial()
        default_binding.apply_defaults()
        return default_binding.arguments

    def _find_number_of_instances(self) -> int:
        """
        Returns the number of instances that would be generated for the current
        parameterised test.

        A parameterised test is only valid if every instance of `each` contains
        an equal number of items. If the current test is an invalid parameterisation,
        then a `ParameterisationError` is raised.
        """
        default_args = self._get_default_args()
        lengths = [len(arg) for _, arg in default_args.items() if isinstance(arg, Each)]
        is_valid = len(set(lengths)) in (0, 1)
        if not is_valid:
            raise ParameterisationError(
                f"The test {self.name}/{self.description} is parameterised incorrectly. "
                f"Please ensure all instances of 'each' in the test signature "
                f"are of equal length."
            )
        return lengths[0]

    def _resolve_single_arg(
        self, arg: Callable, cache: FixtureCache
    ) -> Union[Any, Fixture]:
        if not hasattr(arg, "ward_meta"):
            return arg

        fixture = Fixture(arg)
        if cache.contains(fixture, fixture.scope, self.scope_key_from(fixture.scope)):
            return cache.get(
                fixture.key,
                fixture.scope,
                self.scope_key_from(fixture.scope),
            )

        has_deps = len(fixture.deps()) > 0
        is_generator = fixture.is_generator_fixture
        if not has_deps:
            try:
                if is_generator:
                    fixture.gen = arg()
                    fixture.resolved_val = next(fixture.gen)
                else:
                    fixture.resolved_val = arg()
            except Exception as e:
                raise FixtureError(f"Unable to resolve fixture '{fixture.name}'") from e
            scope_key = self.scope_key_from(fixture.scope)
            cache.cache_fixture(fixture, scope_key)
            return fixture

        signature = inspect.signature(arg)
        children_defaults = signature.bind_partial()
        children_defaults.apply_defaults()
        children_resolved = {}
        for name, child_fixture in children_defaults.arguments.items():
            child_resolved = self._resolve_single_arg(child_fixture, cache)
            children_resolved[name] = child_resolved

        try:
            args_to_inject = self._unpack_resolved(children_resolved)
            if is_generator:
                fixture.gen = arg(**args_to_inject)
                fixture.resolved_val = next(fixture.gen)
            else:
                fixture.resolved_val = arg(**args_to_inject)
        except Exception as e:
            raise FixtureError(f"Unable to resolve fixture '{fixture.name}'") from e
        scope_key = self.scope_key_from(fixture.scope)
        cache.cache_fixture(fixture, scope_key)
        return fixture

    def _unpack_resolved(self, fixture_dict: Dict[str, Any]) -> Dict[str, Any]:
        resolved_vals = {}
        for (k, arg) in fixture_dict.items():
            if isinstance(arg, Fixture):
                resolved_vals[k] = arg.resolved_val
            else:
                resolved_vals[k] = arg
        return resolved_vals


# Tests declared with the name _, and with the @test decorator
# have to be stored in here, so that they can later be retrieved.
# They cannot be retrieved directly from the module due to name
# clashes. When we're later looking for tests inside the module,
# we can retrieve any anonymous tests from this dict.
anonymous_tests: Dict[str, List[Callable]] = defaultdict(list)


def test(description: str, *args, **kwargs):
    def decorator_test(func):
        mod_name = func.__module__

        force_path = kwargs.get("_force_path")
        if force_path:
            path = force_path
        else:
            path = Path(inspect.getfile(func)).absolute()

        if hasattr(func, "ward_meta"):
            func.ward_meta.description = description
            func.ward_meta.path = path
        else:
            func.ward_meta = WardMeta(
                description=description,
                path=path,
            )

        collect_into = kwargs.get("_collect_into")
        if collect_into is not None:
            collect_into[mod_name].append(func)
        else:
            anonymous_tests[mod_name].append(func)

        @functools.wraps(func)
        def wrapper(*args, **kwargs):
            return func(*args, **kwargs)

        return wrapper

    return decorator_test


class TestOutcome(Enum):
    PASS = auto()
    FAIL = auto()
    SKIP = auto()
    XFAIL = auto()  # expected fail
    XPASS = auto()  # unexpected pass


@dataclass
class TestResult:
    test: Test
    outcome: TestOutcome
    error: Optional[Exception] = None
    message: str = ""
    captured_stdout: str = ""
    captured_stderr: str = ""<|MERGE_RESOLUTION|>--- conflicted
+++ resolved
@@ -11,13 +11,8 @@
 from typing import Any, Callable, Dict, List, Optional, Tuple, Union
 
 from ward.errors import FixtureError, ParameterisationError
-<<<<<<< HEAD
-from ward.fixtures import Fixture, FixtureCache, Scope
-from ward.models import Marker, SkipMarker, WardMeta, XfailMarker
-=======
 from ward.fixtures import Fixture, FixtureCache, ScopeKey
 from ward.models import Marker, SkipMarker, XfailMarker, WardMeta, Scope
->>>>>>> 8d89d8c5
 
 
 @dataclass
@@ -104,14 +99,10 @@
     id: str = field(default_factory=generate_id)
     marker: Optional[Marker] = None
     description: Optional[str] = None
-<<<<<<< HEAD
     param_meta: Optional[ParamMeta] = field(default_factory=ParamMeta)
     hypothesis_examples: List[HypothesisExample] = field(default_factory=list)
-=======
-    param_meta: Optional[ParamMeta] = ParamMeta()
     sout: StringIO = field(default_factory=StringIO)
     serr: StringIO = field(default_factory=StringIO)
->>>>>>> 8d89d8c5
 
     def __call__(self, *args, **kwargs):
         with redirect_stdout(self.sout), redirect_stderr(self.serr):
@@ -267,9 +258,7 @@
         fixture = Fixture(arg)
         if cache.contains(fixture, fixture.scope, self.scope_key_from(fixture.scope)):
             return cache.get(
-                fixture.key,
-                fixture.scope,
-                self.scope_key_from(fixture.scope),
+                fixture.key, fixture.scope, self.scope_key_from(fixture.scope)
             )
 
         has_deps = len(fixture.deps()) > 0
@@ -340,10 +329,7 @@
             func.ward_meta.description = description
             func.ward_meta.path = path
         else:
-            func.ward_meta = WardMeta(
-                description=description,
-                path=path,
-            )
+            func.ward_meta = WardMeta(description=description, path=path)
 
         collect_into = kwargs.get("_collect_into")
         if collect_into is not None:
