import asyncio
import collections
import functools
import inspect
import traceback
from bdb import BdbQuit
from contextlib import ExitStack, closing, redirect_stderr, redirect_stdout
from dataclasses import dataclass, field
from enum import Enum, auto
from io import StringIO
from pathlib import Path
<<<<<<< HEAD
from timeit import default_timer
=======
>>>>>>> 2b18d1b7
from typing import (
    Any,
    Callable,
    Dict,
    List,
    Optional,
    Union,
    Mapping,
    Iterable,
    Collection,
)

from ward._errors import FixtureError, ParameterisationError
from ward._testing import (
    Each,
    _generate_id,
    _FormatDict,
    ParamMeta,
    is_test_module_name,
    COLLECTED_TESTS,
    _Timer,
)
from ward._fixtures import ScopeKey, FixtureCache, is_fixture
from ward.fixtures import Fixture
from ward.models import Marker, Scope, SkipMarker, WardMeta, XfailMarker
from ward._utilities import get_absolute_path


__all__ = ["each", "skip", "xfail", "Test", "test", "TestOutcome", "TestResult"]


def each(*args):
    return Each(args)


def skip(
    func_or_reason: Union[str, Callable] = None,
    *,
    reason: str = None,
    when: Union[bool, Callable] = True,
):
    if func_or_reason is None:
        return functools.partial(skip, reason=reason, when=when)

    if isinstance(func_or_reason, str):
        return functools.partial(skip, reason=func_or_reason, when=when)

    func = func_or_reason
    marker = SkipMarker(reason=reason, when=when)
    if hasattr(func, "ward_meta"):
        func.ward_meta.marker = marker
    else:
        func.ward_meta = WardMeta(marker=marker)

    @functools.wraps(func)
    def wrapper(*args, **kwargs):
        return func(*args, **kwargs)

    return wrapper


def xfail(
    func_or_reason: Union[str, Callable] = None,
    *,
    reason: str = None,
    when: Union[bool, Callable] = True,
):
    if func_or_reason is None:
        return functools.partial(xfail, reason=reason, when=when)

    if isinstance(func_or_reason, str):
        return functools.partial(xfail, reason=func_or_reason, when=when)

    func = func_or_reason
    marker = XfailMarker(reason=reason, when=when)
    if hasattr(func, "ward_meta"):
        func.ward_meta.marker = marker
    else:
        func.ward_meta = WardMeta(marker=marker)

    @functools.wraps(func)
    def wrapper(*args, **kwargs):
        return func(*args, **kwargs)

    return wrapper


@dataclass
class Test:
    """
    A representation of a single Ward test.
    """

    fn: Callable
    module_name: str
    id: str = field(default_factory=_generate_id)
    marker: Optional[Marker] = None
    description: Optional[str] = None
    param_meta: Optional[ParamMeta] = field(default_factory=ParamMeta)
    capture_output: bool = True
    sout: StringIO = field(default_factory=StringIO)
    serr: StringIO = field(default_factory=StringIO)
    ward_meta: WardMeta = field(default_factory=WardMeta)
    timer: Optional["_Timer"] = None
    tags: List[str] = field(default_factory=list)

    def __hash__(self):
        return hash((self.__class__, self.id))

    def __eq__(self, other):
        return isinstance(other, self.__class__) and self.id == other.id

    def run(self, cache: FixtureCache, dry_run=False) -> "TestResult":
        with ExitStack() as stack:
            self.timer = stack.enter_context(_Timer())
            if self.capture_output:
                stack.enter_context(redirect_stdout(self.sout))
                stack.enter_context(redirect_stderr(self.serr))

            if dry_run:
                with closing(self.sout), closing(self.serr):
                    result = TestResult(self, TestOutcome.DRYRUN)
                return result

            if isinstance(self.marker, SkipMarker) and self.marker.active:
                with closing(self.sout), closing(self.serr):
                    result = TestResult(self, TestOutcome.SKIP)
                return result

            try:
                resolved_args = self.resolver.resolve_args(cache)
                self.format_description(resolved_args)
                if self.is_async_test:
                    coro = self.fn(**resolved_args)
                    asyncio.get_event_loop().run_until_complete(coro)
                else:
                    self.fn(**resolved_args)
            except FixtureError as e:
                outcome = TestOutcome.FAIL
                error: Optional[Exception] = e
            except BdbQuit:
                # We don't want to treat the user quitting the debugger
                # as an exception, so we'll ignore BdbQuit. This will
                # also prevent a large pdb-internal stack trace flooding
                # the terminal.
                pass
            except (Exception, SystemExit) as e:
                error = e
                if isinstance(self.marker, XfailMarker) and self.marker.active:
                    outcome = TestOutcome.XFAIL
                else:
                    outcome = TestOutcome.FAIL
            else:
                error = None
                if isinstance(self.marker, XfailMarker) and self.marker.active:
                    outcome = TestOutcome.XPASS
                else:
                    outcome = TestOutcome.PASS

        with closing(self.sout), closing(self.serr):
            if outcome in (TestOutcome.PASS, TestOutcome.SKIP):
                result = TestResult(self, outcome)
            else:
                if isinstance(error, AssertionError):
                    error.error_line = traceback.extract_tb(
                        error.__traceback__, limit=-1
                    )[0].lineno
                result = TestResult(
                    self,
                    outcome,
                    error,
                    captured_stdout=self.sout.getvalue(),
                    captured_stderr=self.serr.getvalue(),
                )

        return result

    def fail_with_error(self, error: Exception) -> "TestResult":
        return TestResult(
            self, outcome=TestOutcome.FAIL, error=error, message=str(error)
        )

    @property
    def name(self) -> str:
        return self.fn.__name__

    @property
    def path(self) -> Path:
        return self.fn.ward_meta.path

    @property
    def qualified_name(self) -> str:
        name = self.name or ""
        return f"{self.module_name}.{name}"

    @property
    def is_async_test(self) -> bool:
        return inspect.iscoroutinefunction(inspect.unwrap(self.fn))

    @property
    def line_number(self) -> int:
        return inspect.getsourcelines(self.fn)[1]

    @property
    def has_deps(self) -> bool:
        return len(self.deps()) > 0

    @property
    def is_parameterised(self) -> bool:
        """
        Return `True` if a test is parameterised, `False` otherwise.
        A test is considered parameterised if any of its default arguments
        have a value that is an instance of `Each`.
        """
        default_args = self.resolver.get_default_args()
        return any(isinstance(arg, Each) for arg in default_args.values())

    @property
    def resolver(self):
        return TestArgumentResolver(self, self.param_meta.instance_index)

    def scope_key_from(self, scope: Scope) -> ScopeKey:
        if scope == Scope.Test:
            return self.id
        elif scope == Scope.Module:
            return self.path
        else:
            return Scope.Global

    def get_parameterised_instances(self) -> List["Test"]:
        """
        If the test is parameterised, return a list of `Test` objects representing
        each test generated as a result of the parameterisation.
        If the test is not parameterised, return a list containing only the test itself.
        If the test is parameterised incorrectly, for example the number of
        items don't match across occurrences of `each` in the test signature,
        then a `ParameterisationError` is raised.
        """
        if not self.is_parameterised:
            return [self]

        number_of_instances = self.find_number_of_instances()

        generated_tests = []
        for instance_index in range(number_of_instances):
            generated_test = Test(
                fn=self.fn,
                module_name=self.module_name,
                marker=self.marker,
                description=self.description,
                param_meta=ParamMeta(
                    instance_index=instance_index, group_size=number_of_instances
                ),
                capture_output=self.capture_output,
            )
            generated_tests.append(generated_test)
        return generated_tests

    def find_number_of_instances(self) -> int:
        """
        Returns the number of instances that would be generated for the current
        parameterised test.

        A parameterised test is only valid if every instance of `each` contains
        an equal number of items. If the current test is an invalid parameterisation,
        then a `ParameterisationError` is raised.
        """
        default_args = self.resolver.get_default_args()
        lengths = [len(arg) for _, arg in default_args.items() if isinstance(arg, Each)]
        is_valid = len(set(lengths)) in (0, 1)
        if not is_valid:
            raise ParameterisationError(
                f"The test {self.name}/{self.description} is parameterised incorrectly. "
                f"Please ensure all instances of 'each' in the test signature "
                f"are of equal length."
            )
        if len(lengths) == 0:
            return 1
        else:
            return lengths[0]

    def deps(self) -> Mapping[str, inspect.Parameter]:
        return inspect.signature(self.fn).parameters

    def format_description(self, args: Dict[str, Any]) -> str:
        """
        Applies any necessary string formatting to the description,
        given a dictionary `args` of values that will be injected
        into the test.

        This method will mutate the Test by updating the description.
        Returns the newly updated description.
        """

        format_dict = _FormatDict(**args)
        if not self.description:
            self.description = ""

        try:
            self.description = self.description.format_map(format_dict)
        except ValueError:
            pass

        return self.description


def test(description: str, *args, tags=None, **kwargs):
    def decorator_test(func):
        unwrapped = inspect.unwrap(func)
        module_name: str = unwrapped.__module__
        is_home_module: bool = "." not in module_name
        if is_test_module_name(module_name) and is_home_module:
            force_path: Path = kwargs.get("_force_path")
            if force_path:
                path = force_path.absolute()
            else:
                path = get_absolute_path(unwrapped)

            if hasattr(unwrapped, "ward_meta"):
                unwrapped.ward_meta.description = description
                unwrapped.ward_meta.tags = tags
                unwrapped.ward_meta.path = path
            else:
                unwrapped.ward_meta = WardMeta(
                    description=description, tags=tags, path=path,
                )

            collect_into = kwargs.get("_collect_into", COLLECTED_TESTS)
            collect_into[path].append(unwrapped)

            @functools.wraps(func)
            def wrapper(*args, **kwargs):
                return func(*args, **kwargs)

            return wrapper

        return func

    return decorator_test


class TestOutcome(Enum):
    PASS = auto()
    FAIL = auto()
    SKIP = auto()
    XFAIL = auto()  # expected fail
    XPASS = auto()  # unexpected pass
    DRYRUN = auto()  # tests arent executed during dryruns

    @property
    def display_char(self):
        display_chars = {
            TestOutcome.PASS: ".",
            TestOutcome.FAIL: "F",
            TestOutcome.SKIP: "-",
            TestOutcome.XPASS: "U",
            TestOutcome.XFAIL: "x",
            TestOutcome.DRYRUN: ".",
        }
        assert len(display_chars) == len(TestOutcome)
        return display_chars[self]

    @property
    def display_name(self):
        display_names = {
            TestOutcome.PASS: "Passes",
            TestOutcome.FAIL: "Failures",
            TestOutcome.SKIP: "Skips",
            TestOutcome.XPASS: "Unexpected Passes",
            TestOutcome.XFAIL: "Expected Failures",
            TestOutcome.DRYRUN: "Dry-runs",
        }
        assert len(display_names) == len(TestOutcome)
        return display_names[self]


@dataclass
class TestResult:
    test: Test
    outcome: TestOutcome
    error: Optional[Exception] = None
    message: str = ""
    captured_stdout: str = ""
    captured_stderr: str = ""


def fixtures_used_directly_by_tests(
    tests: Iterable["Test"],
) -> Mapping[Fixture, Collection["Test"]]:
    test_to_fixtures = {t: t.resolver.fixtures for t in tests}

    fixture_to_tests = collections.defaultdict(list)
    for test, used_fixtures in test_to_fixtures.items():
        for fix in used_fixtures.values():
            fixture_to_tests[fix].append(test)

    return fixture_to_tests


@dataclass
class TestArgumentResolver:
    test: "Test"
    iteration: int

    def resolve_args(self, cache: FixtureCache) -> Dict[str, Any]:
        """
        Resolve fixtures and return the resultant name -> Fixture dict.
        If the argument is not a fixture, the raw argument will be used.
        Resolved values will be stored in fixture_cache, accessible
        using the fixture cache key (See `Fixture.key`).
        """
        if self.test.capture_output:
            with redirect_stdout(self.test.sout), redirect_stderr(self.test.serr):
                return self._resolve_args(cache)
        else:
            return self._resolve_args(cache)

    def _resolve_args(self, cache: FixtureCache) -> Dict[str, Any]:
        args_for_iteration = self._get_args_for_iteration()
        resolved_args: Dict[str, Any] = {}
        for name, arg in args_for_iteration.items():
            if is_fixture(arg):
                resolved = self._resolve_single_arg(arg, cache)
            else:
                resolved = arg
            resolved_args[name] = resolved
        return self._unpack_resolved(resolved_args)

    def _get_args_for_iteration(self):
        if not self.test.has_deps:
            return {}
        default_args = self.get_default_args()
        args_for_iteration: Dict[str, Any] = {}
        for name, arg in default_args.items():
            # In the case of parameterised testing, grab the arg corresponding
            # to the current iteration of the parameterised group of tests.
            if isinstance(arg, Each):
                arg = arg[self.iteration]
            args_for_iteration[name] = arg
        return args_for_iteration

    @property
    def fixtures(self) -> Dict[str, Fixture]:
        return {
            name: Fixture(arg)
            for name, arg in self._get_args_for_iteration().items()
            if is_fixture(arg)
        }

    def get_default_args(
        self, func: Optional[Union[Callable, Fixture]] = None
    ) -> Dict[str, Any]:
        """
        Returns a mapping of test argument names to values.

        This method does no fixture resolution.

        If a value is a fixture function, then the raw fixture
        function is returned as a value in the dict, *not* the `Fixture` object.
        """
        fn = func or self.test.fn
        meta = getattr(fn, "ward_meta", None)
        signature = inspect.signature(fn)

        # Override the signature if @using is present
        if meta:
            bound_args = getattr(fn.ward_meta, "bound_args", None)
            if bound_args:
                bound_args.apply_defaults()
                return bound_args.arguments

        default_binding = signature.bind_partial()
        default_binding.apply_defaults()
        return default_binding.arguments

    def _resolve_single_arg(
        self, arg: Callable, cache: FixtureCache
    ) -> Union[Any, Fixture]:
        """
        Get the fixture return value

        If the fixture has been cached, return the value from the cache.
        Otherwise, call the fixture function and return the value.
        """

        if not hasattr(arg, "ward_meta"):
            return arg

        fixture = Fixture(arg)
        if cache.contains(
            fixture, fixture.scope, self.test.scope_key_from(fixture.scope)
        ):
            return cache.get(
                fixture.key, fixture.scope, self.test.scope_key_from(fixture.scope)
            )

        has_deps = len(fixture.deps()) > 0
        if not has_deps:
            try:
                if fixture.is_generator_fixture:
                    fixture.gen = arg()
                    fixture.resolved_val = next(fixture.gen)
                elif fixture.is_async_generator_fixture:
                    fixture.gen = arg()
                    awaitable = fixture.gen.__anext__()
                    fixture.resolved_val = asyncio.get_event_loop().run_until_complete(
                        awaitable
                    )
                elif fixture.is_coroutine_fixture:
                    fixture.resolved_val = asyncio.get_event_loop().run_until_complete(
                        arg()
                    )
                else:
                    fixture.resolved_val = arg()
            except (Exception, SystemExit) as e:
                raise FixtureError(f"Unable to resolve fixture '{fixture.name}'") from e
            scope_key = self.test.scope_key_from(fixture.scope)
            cache.cache_fixture(fixture, scope_key)
            return fixture

        children_defaults = self.get_default_args(func=arg)
        children_resolved = {}
        for name, child_fixture in children_defaults.items():
            child_resolved = self._resolve_single_arg(child_fixture, cache)
            children_resolved[name] = child_resolved

        try:
            args_to_inject = self._unpack_resolved(children_resolved)
            if fixture.is_generator_fixture:
                fixture.gen = arg(**args_to_inject)
                fixture.resolved_val = next(fixture.gen)
            elif fixture.is_async_generator_fixture:
                fixture.gen = arg(**args_to_inject)
                awaitable = fixture.gen.__anext__()
                fixture.resolved_val = asyncio.get_event_loop().run_until_complete(
                    awaitable
                )
            elif fixture.is_coroutine_fixture:
                fixture.resolved_val = asyncio.get_event_loop().run_until_complete(
                    arg(**args_to_inject)
                )
            else:
                fixture.resolved_val = arg(**args_to_inject)
        except (Exception, SystemExit) as e:
            raise FixtureError(f"Unable to resolve fixture '{fixture.name}'") from e
        scope_key = self.test.scope_key_from(fixture.scope)
        cache.cache_fixture(fixture, scope_key)
        return fixture

    @staticmethod
    def _unpack_resolved(fixture_dict: Dict[str, Any]) -> Dict[str, Any]:
        resolved_vals = {}
        for (k, arg) in fixture_dict.items():
            if isinstance(arg, Fixture):
                resolved_vals[k] = arg.resolved_val
            else:
                resolved_vals[k] = arg
        return resolved_vals<|MERGE_RESOLUTION|>--- conflicted
+++ resolved
@@ -9,10 +9,6 @@
 from enum import Enum, auto
 from io import StringIO
 from pathlib import Path
-<<<<<<< HEAD
-from timeit import default_timer
-=======
->>>>>>> 2b18d1b7
 from typing import (
     Any,
     Callable,
@@ -26,6 +22,7 @@
 )
 
 from ward._errors import FixtureError, ParameterisationError
+from ward._fixtures import ScopeKey, FixtureCache, is_fixture
 from ward._testing import (
     Each,
     _generate_id,
@@ -35,11 +32,9 @@
     COLLECTED_TESTS,
     _Timer,
 )
-from ward._fixtures import ScopeKey, FixtureCache, is_fixture
+from ward._utilities import get_absolute_path
 from ward.fixtures import Fixture
 from ward.models import Marker, Scope, SkipMarker, WardMeta, XfailMarker
-from ward._utilities import get_absolute_path
-
 
 __all__ = ["each", "skip", "xfail", "Test", "test", "TestOutcome", "TestResult"]
 
