--- conflicted
+++ resolved
@@ -26,16 +26,8 @@
 from ward._testing import (
     COLLECTED_TESTS,
     Each,
-<<<<<<< HEAD
-    ParamMeta,
     _FormatDict,
     _generate_id,
-=======
-    _generate_id,
-    _FormatDict,
-    is_test_module_name,
-    COLLECTED_TESTS,
->>>>>>> 936d00ed
     _Timer,
     is_test_module_name,
 )
