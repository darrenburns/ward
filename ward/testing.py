--- conflicted
+++ resolved
@@ -9,10 +9,7 @@
 from enum import Enum, auto
 from io import StringIO
 from pathlib import Path
-<<<<<<< HEAD
 from timeit import default_timer
-=======
->>>>>>> 0e229484
 from typing import (
     Any,
     Callable,
@@ -31,18 +28,14 @@
     Each,
     _generate_id,
     _FormatDict,
-<<<<<<< HEAD
-=======
     ParamMeta,
     is_test_module_name,
->>>>>>> 0e229484
     COLLECTED_TESTS,
     _Timer,
 )
 from ward._utilities import get_absolute_path
 from ward.fixtures import Fixture
 from ward.models import Marker, Scope, SkipMarker, WardMeta, XfailMarker
-<<<<<<< HEAD
 
 __all__ = [
     "test",
@@ -53,7 +46,6 @@
     "TestOutcome",
     "TestResult",
     "ParamMeta",
-    "Timer",
 ]
 
 
@@ -61,27 +53,6 @@
 class ParamMeta:
     instance_index: int = 0
     group_size: int = 1
-
-
-def is_test_module_name(module_name: str) -> bool:
-    return module_name.startswith("test_") or module_name.endswith("_test")
-
-
-class Timer:
-    def __init__(self):
-        self._start_time = None
-        self.duration = None
-
-    def __enter__(self):
-        self._start_time = default_timer()
-        return self
-
-    def __exit__(self, *args):
-        self.duration = default_timer() - self._start_time
-=======
-
-__all__ = ["each", "skip", "xfail", "Test", "test", "TestOutcome", "TestResult"]
->>>>>>> 0e229484
 
 
 def each(*args):
@@ -407,7 +378,6 @@
         return self.description
 
 
-<<<<<<< HEAD
 def test(description: str, *args, tags: Optional[List[str]] = None, **kwargs):
     """
     Decorator used to indicate that the function it wraps should be collected by Ward.
@@ -420,10 +390,6 @@
             tags can be used to group tests in some logical manner (for example: by business domain or test type).
             Tagged tests can be queried using the --tags option.
     """
-
-=======
-def test(description: str, *args, tags=None, **kwargs):
->>>>>>> 0e229484
     def decorator_test(func):
         unwrapped = inspect.unwrap(func)
         module_name: str = unwrapped.__module__
@@ -459,7 +425,6 @@
 
 
 class TestOutcome(Enum):
-<<<<<<< HEAD
     """
     Enumeration representing all possible outcomes of an attempt at running a test.
 
@@ -471,9 +436,6 @@
         XPASS: The test was expected to fail, however it unexpectedly passed.
         DRYRUN: The test was not executed because the test session was a dry-run.
     """
-
-=======
->>>>>>> 0e229484
     PASS = auto()
     FAIL = auto()
     SKIP = auto()
@@ -510,7 +472,6 @@
 
 @dataclass
 class TestResult:
-<<<<<<< HEAD
     """
     Represents the result of a single test, and contains data that may have been generated as
     part of the execution of that test (for example captured stdout and exceptions that were raised).
@@ -523,9 +484,6 @@
         captured_stdout: A string containing anything that was written to stdout during the execution of the test.
         captured_stderr: A string containing anything that was written to stderr during the execution of the test.
     """
-
-=======
->>>>>>> 0e229484
     test: Test
     outcome: TestOutcome
     error: Optional[Exception] = None
