import os
import traceback
from dataclasses import dataclass
from pathlib import Path
from textwrap import wrap
from typing import Dict, Generator, List, Optional, Any

import sys
from colorama import Fore, Style
from termcolor import colored, cprint
from ward.diff import make_diff
from ward.expect import ExpectationFailed, Expected
from ward.suite import Suite
from ward.testing import TestOutcome, TestResult
from ward.util import ExitCode, get_exit_code, truncate, outcome_to_colour


def print_no_break(e: Any):
    print(e, end="")


def multiline_description(s: str, indent: int, width: int) -> str:
    wrapped = wrap(s, width)
    if len(wrapped) == 1:
        return wrapped[0]
    rv = wrapped[0]
    for line in wrapped[1:]:
        indent_str = " " * indent
        rv += f"\n{indent_str}{line}"
    return rv


def output_test_result_line(test_result: TestResult):
    colour = outcome_to_colour(test_result.outcome)
    bg = f"on_{colour}"
    padded_outcome = f" {test_result.outcome.name[:4]} "

    # If we're executing a parameterised test
    param_meta = test_result.test.param_meta
    if param_meta.group_size > 1:
        iter_indicator = f" [{param_meta.instance_index + 1}/{param_meta.group_size}]"
    else:
        iter_indicator = ""

    mod_name = lightblack(
        f"{test_result.test.module_name}:"
        f"{test_result.test.line_number}"
        f"{iter_indicator}:"
    )
    if (
        test_result.outcome == TestOutcome.SKIP
        or test_result.outcome == TestOutcome.XFAIL
    ):
        reason = test_result.test.marker.reason or ""
        if reason:
            reason = lightblack(f" [{reason}]")
    else:
        reason = ""

    name_or_desc = test_result.test.description
    indent = (
        len(padded_outcome) +
        len(test_result.test.module_name) +
        len(str(test_result.test.line_number)) +
        len(iter_indicator) +
        4
    )
    width = get_terminal_size().width - indent
    print(
        colored(padded_outcome, color="grey", on_color=bg),
        mod_name,
        multiline_description(name_or_desc + reason, indent=indent, width=width),
    )


def output_test_per_line(fail_limit, test_results_gen):
    num_failures = 0
    all_results = []
    print()
    try:
        for result in test_results_gen:
            output_test_result_line(result)
            sys.stdout.write(Style.RESET_ALL)
            all_results.append(result)
            if result.outcome == TestOutcome.FAIL:
                num_failures += 1
            if num_failures == fail_limit:
                break
    except KeyboardInterrupt:
        output_run_cancelled()
    finally:
        return all_results


def output_dots_global(
    fail_limit: int, test_results_gen: Generator[TestResult, None, None]
) -> List[TestResult]:
    column = 0
    num_failures = 0
    all_results = []
    try:
        print()
        for result in test_results_gen:
            all_results.append(result)
            print_dot(result)
            column += 1
            if column == get_terminal_size().width:
                print()
                column = 0
            if result.outcome == TestOutcome.FAIL:
                num_failures += 1
            if num_failures == fail_limit:
                break
            sys.stdout.flush()
        print()
    except KeyboardInterrupt:
        output_run_cancelled()
    finally:
        return all_results


def print_dot(result):
    colour = outcome_to_colour(result.outcome)
    if result.outcome == TestOutcome.PASS:
        print_no_break(colored(".", color=colour))
    elif result.outcome == TestOutcome.FAIL:
        print_no_break(colored("F", color=colour))
    elif result.outcome == TestOutcome.XPASS:
        print_no_break(colored("U", color=colour))
    elif result.outcome == TestOutcome.XFAIL:
        print_no_break(colored("x", color=colour))
    elif result.outcome == TestOutcome.SKIP:
        print_no_break(colored("s", color=colour))


def output_dots_module(
    fail_limit: int, test_results_gen: Generator[TestResult, None, None]
) -> List[TestResult]:
    current_path = Path("")
    rel_path = ""
    dots_on_line = 0
    num_failures = 0
    max_dots_per_line = get_terminal_size().width - 40
    all_results = []
    try:
        for result in test_results_gen:
            all_results.append(result)
            if result.test.path != current_path:
                dots_on_line = 0
                print()
                current_path = result.test.path
                rel_path = str(current_path.relative_to(os.getcwd()))
                max_dots_per_line = get_terminal_size().width - len(rel_path) - 2  # subtract 2 for ": "
                final_slash_idx = rel_path.rfind("/")
                if final_slash_idx != -1:
                    print_no_break(lightblack(rel_path[:final_slash_idx + 1]) + rel_path[final_slash_idx + 1:] + ": ")
                else:
                    print_no_break(f"\n{rel_path}: ")
            print_dot(result)
            dots_on_line += 1
            if dots_on_line == max_dots_per_line:
                print_no_break("\n" + " " * (len(rel_path) + 2))
                dots_on_line = 0
            if result.outcome == TestOutcome.FAIL:
                num_failures += 1
            if num_failures == fail_limit:
                break
            sys.stdout.flush()
        print()
    except KeyboardInterrupt:
        output_run_cancelled()
    finally:
        return all_results


def output_run_cancelled():
    cprint(
        "\n[WARD] Run cancelled - " "results for tests that ran shown below.",
        color="yellow",
    )


class TestResultWriterBase:
    runtime_output_strategies = {
        "test-per-line": output_test_per_line,
        "dots-global": output_dots_global,
        "dots-module": output_dots_module,
    }

    def __init__(self, suite: Suite, test_output_style: str):
        self.suite = suite
        self.test_output_style = test_output_style
        self.terminal_size = get_terminal_size()

    def output_all_test_results(
        self,
        test_results_gen: Generator[TestResult, None, None],
        time_to_collect: float,
        fail_limit: Optional[int] = None,
    ) -> List[TestResult]:
        print(
            f"Ward collected {self.suite.num_tests} tests "
            f"in {time_to_collect:.2f} seconds."
        )
        if not self.suite.num_tests:
            return []
        output_tests = self.runtime_output_strategies.get(
            self.test_output_style, output_test_per_line
        )
        all_results = output_tests(fail_limit, test_results_gen)
        self.output_test_run_post_failure_summary(test_results=all_results)
        failed_test_results = [r for r in all_results if r.outcome == TestOutcome.FAIL]
        for failure in failed_test_results:
            self.print_divider()
            self.output_why_test_failed_header(failure)
            self.output_why_test_failed(failure)
            self.output_captured_stderr(failure)
            self.output_captured_stdout(failure)

<<<<<<< HEAD
            if failed_test_results:
                self.print_divider()

            return all_results
=======
        if failed_test_results:
            self.print_divider()
        else:
            print()
        return all_results
>>>>>>> e53ac07f

    def print_divider(self):
        print(lightblack(f"{'_' * self.terminal_size.width}\n"))

    def output_single_test_result(self, test_result: TestResult):
        """Indicate whether a test passed, failed, was skipped etc."""
        raise NotImplementedError()

    def output_why_test_failed_header(self, test_result: TestResult):
        """
        Printed above the failing test output
        """
        raise NotImplementedError()

    def output_test_result_summary(
        self, test_results: List[TestResult], time_taken: float
    ):
        raise NotImplementedError()

    def output_why_test_failed(self, test_result: TestResult):
        """
        Extended output shown for failing tests, may include further explanations,
        assertion error info, diffs, etc.
        """
        raise NotImplementedError()

    def output_test_run_post_failure_summary(self, test_results: List[TestResult]):
        raise NotImplementedError()

    def output_captured_stderr(self, test_result: TestResult):
        raise NotImplementedError()

    def output_captured_stdout(self, test_result: TestResult):
        raise NotImplementedError()


def lightblack(s: str) -> str:
    return f"{Fore.LIGHTBLACK_EX}{s}{Style.RESET_ALL}"


@dataclass
class TerminalSize:
    height: int
    width: int


def get_terminal_size() -> TerminalSize:
    for i in range(0, 3):
        try:
            cols, rows = os.get_terminal_size(i)
            return TerminalSize(height=rows, width=cols)
        except OSError:
            continue
    return TerminalSize(height=24, width=80)


class SimpleTestResultWrite(TestResultWriterBase):
    def output_why_test_failed_header(self, test_result: TestResult):
        test = test_result.test

        if test.description:
            name_or_desc = (
                f"{test.module_name}, line {test.line_number}: {test.description}"
            )
        else:
            name_or_desc = test.qualified_name

        print(
            colored(" Failure", color="red"),
            "in",
            colored(name_or_desc, attrs=["bold"]),
            "\n",
        )

    def output_why_test_failed(self, test_result: TestResult):
        err = test_result.error
        examples = test_result.test.hypothesis_examples
        if examples:
            print(f"   Hypothesis ran {len(examples)} examples:\n")
            for example in examples:
                checkbox = self.result_checkbox(example.did_succeed)
                if example.did_succeed:
                    colour = "green"
                else:
                    colour = "red"
                cprint(f"    {checkbox} {example.example}", color=colour)
            print()

        if isinstance(err, ExpectationFailed):
            print(
                f"   Given {truncate(repr(err.history[0].this), num_chars=self.terminal_size.width - 24)}\n"
            )

            for expect in err.history:
                self.print_expect_chain_item(expect)

            last_check = err.history[-1].op  # the check that failed
            if last_check == "equals":
                self.print_failure_equals(err)
        else:
            self.print_traceback(err)

        print(Style.RESET_ALL)

    def print_failure_equals(self, err):
        expect = err.history[-1]
        print(
            f"\n   Showing diff of {colored('expected value', color='green')}"
            f" vs {colored('actual value', color='red')}:\n"
        )
        diff = make_diff(expect.that, expect.this, width=self.terminal_size.width - 24)
        print(diff)

    def print_traceback(self, err):
        trace = getattr(err, "__traceback__", "")
        if trace:
            trc = traceback.format_exception(None, err, trace)
            for line in trc:
                sublines = line.split("\n")
                for subline in sublines:
                    content = " " * 4 + subline
                    if subline.lstrip().startswith('File "'):
                        cprint(content, color="blue")
                    else:
                        print(content)
        else:
            print(str(err))

    def print_expect_chain_item(self, expect: Expected):
        checkbox = self.result_checkbox(expect.success)
        that_width = self.terminal_size.width - 32
        if expect.op == "satisfies" and hasattr(expect.that, "__name__"):
            expect_that = truncate(expect.that.__name__, num_chars=that_width)
        else:
            that = repr(expect.that) if expect.that else ""
            expect_that = truncate(that, num_chars=that_width)
        print(f"    {checkbox} it {expect.op} {expect_that}{Style.RESET_ALL}")

    def result_checkbox(self, is_success: bool) -> str:
        if is_success:
            result_marker = (
                f"{Style.RESET_ALL}[ {Fore.GREEN}✓{Style.RESET_ALL} ]{Fore.GREEN}"
            )
        else:
            result_marker = (
                f"{Style.RESET_ALL}[ {Fore.RED}✗{Style.RESET_ALL} ]{Fore.RED}"
            )
        return result_marker

    def output_test_result_summary(
        self, test_results: List[TestResult], time_taken: float
    ):
        outcome_counts = self._get_outcome_counts(test_results)
        if test_results:
            chart = self.generate_chart(
                num_passed=outcome_counts[TestOutcome.PASS],
                num_failed=outcome_counts[TestOutcome.FAIL],
                num_skipped=outcome_counts[TestOutcome.SKIP],
                num_xfail=outcome_counts[TestOutcome.XFAIL],
                num_unexp=outcome_counts[TestOutcome.XPASS],
            )
            print(chart, "")

        exit_code = get_exit_code(test_results)
        if exit_code == ExitCode.SUCCESS:
            result = colored(exit_code.name, color="green")
        else:
            result = colored(exit_code.name, color="red")

        output = f"{result} in {time_taken:.2f} seconds"
        if test_results:
            output += " ["

        if outcome_counts[TestOutcome.FAIL]:
            output += f" {colored(str(outcome_counts[TestOutcome.FAIL]) + ' failed', color='red')}"
        if outcome_counts[TestOutcome.XPASS]:
            output += f" {colored(str(outcome_counts[TestOutcome.XPASS]) + ' xpassed', color='yellow')}"
        if outcome_counts[TestOutcome.XFAIL]:
            output += f" {colored(str(outcome_counts[TestOutcome.XFAIL]) + ' xfailed', color='magenta')}"
        if outcome_counts[TestOutcome.SKIP]:
            output += f" {colored(str(outcome_counts[TestOutcome.SKIP]) + ' skipped', color='blue')}"
        if outcome_counts[TestOutcome.PASS]:
            output += f" {colored(str(outcome_counts[TestOutcome.PASS]) + ' passed', color='green')}"

        if test_results:
            output += " ] "

        print(output)

    def output_captured_stderr(self, test_result: TestResult):
        if test_result.captured_stderr:
            stderr = colored("standard error", color="red")
            captured_stderr_lines = test_result.captured_stderr.split("\n")
            print(f"   Captured {stderr} during test run:\n")
            for line in captured_stderr_lines:
                print("    " + line)
            print()

    def output_captured_stdout(self, test_result: TestResult):
        if test_result.captured_stdout:
            stdout = colored("standard output", color="blue")
            captured_stdout_lines = test_result.captured_stdout.split("\n")
            print(f"   Captured {stdout} during test run:\n")
            for line in captured_stdout_lines:
                print("    " + line)

    def generate_chart(self, num_passed, num_failed, num_skipped, num_xfail, num_unexp):
        num_tests = num_passed + num_failed + num_skipped + num_xfail + num_unexp
        pass_pct = num_passed / max(num_tests, 1)
        fail_pct = num_failed / max(num_tests, 1)
        xfail_pct = num_xfail / max(num_tests, 1)
        unexp_pct = num_unexp / max(num_tests, 1)
        skip_pct = 1.0 - pass_pct - fail_pct - xfail_pct - unexp_pct

        num_green_bars = int(pass_pct * self.terminal_size.width)
        num_red_bars = int(fail_pct * self.terminal_size.width)
        num_blue_bars = int(skip_pct * self.terminal_size.width)
        num_yellow_bars = int(unexp_pct * self.terminal_size.width)
        num_magenta_bars = int(xfail_pct * self.terminal_size.width)

        # Rounding to integers could leave us a few bars short
        num_bars_remaining = (
            self.terminal_size.width
            - num_green_bars
            - num_red_bars
            - num_blue_bars
            - num_yellow_bars
            - num_magenta_bars
        )
        if num_bars_remaining and num_green_bars:
            num_green_bars += 1
            num_bars_remaining -= 1

        if num_bars_remaining and num_red_bars:
            num_red_bars += 1
            num_bars_remaining -= 1

        if num_bars_remaining and num_blue_bars:
            num_blue_bars += 1
            num_bars_remaining -= 1

        if num_bars_remaining and num_yellow_bars:
            num_yellow_bars += 1
            num_bars_remaining -= 1

        if num_bars_remaining and num_magenta_bars:
            num_magenta_bars += 1
            num_bars_remaining -= 1

        return (
            colored("F" * num_red_bars, color="red", on_color="on_red")
            + colored("U" * num_yellow_bars, color="yellow", on_color="on_yellow")
            + colored("x" * num_magenta_bars, color="magenta", on_color="on_magenta")
            + colored("s" * num_blue_bars, color="blue", on_color="on_blue")
            + colored("." * num_green_bars, color="green", on_color="on_green")
        )

    def output_test_run_post_failure_summary(self, test_results: List[TestResult]):
        pass

    def _get_outcome_counts(
        self, test_results: List[TestResult]
    ) -> Dict[TestOutcome, int]:
        return {
            TestOutcome.PASS: len(
                [r for r in test_results if r.outcome == TestOutcome.PASS]
            ),
            TestOutcome.FAIL: len(
                [r for r in test_results if r.outcome == TestOutcome.FAIL]
            ),
            TestOutcome.SKIP: len(
                [r for r in test_results if r.outcome == TestOutcome.SKIP]
            ),
            TestOutcome.XFAIL: len(
                [r for r in test_results if r.outcome == TestOutcome.XFAIL]
            ),
            TestOutcome.XPASS: len(
                [r for r in test_results if r.outcome == TestOutcome.XPASS]
            ),
        }<|MERGE_RESOLUTION|>--- conflicted
+++ resolved
@@ -217,18 +217,11 @@
             self.output_captured_stderr(failure)
             self.output_captured_stdout(failure)
 
-<<<<<<< HEAD
-            if failed_test_results:
-                self.print_divider()
-
-            return all_results
-=======
         if failed_test_results:
             self.print_divider()
         else:
             print()
         return all_results
->>>>>>> e53ac07f
 
     def print_divider(self):
         print(lightblack(f"{'_' * self.terminal_size.width}\n"))
