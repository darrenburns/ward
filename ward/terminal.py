--- conflicted
+++ resolved
@@ -3,13 +3,12 @@
 import platform
 import traceback
 from enum import Enum
-from pathlib import Path
 from textwrap import indent
-from typing import Any, Dict, Generator, Iterable, List, Optional
 
 import sys
 from colorama import Fore, Style
 from dataclasses import dataclass
+from pathlib import Path
 from pygments import highlight
 from pygments.formatters.terminal import TerminalFormatter
 from pygments.lexers.python import PythonLexer
@@ -18,6 +17,7 @@
 from rich.text import Text
 from rich.theme import Style as St
 from termcolor import colored, cprint
+from typing import Any, Dict, Generator, Iterable, List, Optional
 
 from ward._ward_version import __version__
 from ward.diff import make_diff
@@ -174,17 +174,10 @@
                 )  # subtract 2 for ": "
                 final_slash_idx = rel_path.rfind("/")
                 if final_slash_idx != -1:
-<<<<<<< HEAD
                     console.print(
                         rel_path[: final_slash_idx + 1]
                         + rel_path[final_slash_idx + 1:]
                         + ": ", end=""
-=======
-                    print_no_break(
-                        lightblack(rel_path[: final_slash_idx + 1])
-                        + rel_path[final_slash_idx + 1 :]
-                        + ": "
->>>>>>> c4f0ac1f
                     )
                 else:
                     console.print(f"\n{rel_path}: ")
@@ -233,22 +226,19 @@
     ) -> List[TestResult]:
         python_impl = platform.python_implementation()
         python_version = platform.python_version()
-<<<<<<< HEAD
         console.print(
-            Text(f"Ward {__version__}, {python_impl} {python_version}\n", style="ward-header"),
-=======
-        print(f"Ward {__version__}, {python_impl} {python_version}")
+            Text(f"Ward {__version__}, {python_impl} {python_version}\n", style="ward-header")
+        )
         if self.config_path:
             try:
                 path = self.config_path.relative_to(Path.cwd())
             except ValueError:
                 path = self.config_path.name
-            print(f"Using config from {path}")
-        print(
->>>>>>> c4f0ac1f
-            f"Collected {self.suite.num_tests} tests "
-            f"in {time_to_collect:.2f} seconds."
-        )
+            console.print(f"Using config from {path}")
+            console.print(
+                f"Collected {self.suite.num_tests} tests "
+                f"in {time_to_collect:.2f} seconds."
+            )
         if not self.suite.num_tests:
             return []
         output_tests = self.runtime_output_strategies.get(
@@ -480,77 +470,6 @@
             for line in captured_stdout_lines:
                 print(indent(line, DOUBLE_INDENT))
 
-<<<<<<< HEAD
-    def generate_chart(
-        self, num_passed, num_failed, num_skipped, num_xfail, num_unexp, num_dryrun
-    ):
-        num_tests = (
-            num_passed + num_failed + num_skipped + num_xfail + num_unexp + num_dryrun
-        )
-        pass_pct = num_passed / max(num_tests, 1)
-        fail_pct = num_failed / max(num_tests, 1)
-        xfail_pct = num_xfail / max(num_tests, 1)
-        unexp_pct = num_unexp / max(num_tests, 1)
-        dryrun_pct = num_dryrun / max(num_tests, 1)
-        skip_pct = 1.0 - pass_pct - fail_pct - xfail_pct - unexp_pct - dryrun_pct
-
-        num_green_bars = int((pass_pct + dryrun_pct) * self.terminal_size.width)
-        num_red_bars = int(fail_pct * self.terminal_size.width)
-        num_blue_bars = int(skip_pct * self.terminal_size.width)
-        num_yellow_bars = int(unexp_pct * self.terminal_size.width)
-        num_magenta_bars = int(xfail_pct * self.terminal_size.width)
-
-        if pass_pct + dryrun_pct > 0:
-            num_green_bars = max(1, num_green_bars)
-        if fail_pct > 0:
-            num_red_bars = max(1, num_red_bars)
-        if skip_pct > 0:
-            num_blue_bars = max(1, num_blue_bars)
-        if unexp_pct > 0:
-            num_yellow_bars = max(1, num_yellow_bars)
-        if xfail_pct > 0:
-            num_magenta_bars = max(1, num_magenta_bars)
-
-        # Rounding to integers could leave us a few bars short
-        num_bars_remaining = (
-            self.terminal_size.width
-            - num_green_bars
-            - num_red_bars
-            - num_blue_bars
-            - num_yellow_bars
-            - num_magenta_bars
-        )
-
-        if num_bars_remaining and num_green_bars:
-            num_green_bars += 1
-            num_bars_remaining -= 1
-
-        if num_bars_remaining and num_red_bars:
-            num_red_bars += 1
-            num_bars_remaining -= 1
-
-        if num_bars_remaining and num_blue_bars:
-            num_blue_bars += 1
-            num_bars_remaining -= 1
-
-        if num_bars_remaining and num_yellow_bars:
-            num_yellow_bars += 1
-            num_bars_remaining -= 1
-
-        if num_bars_remaining and num_magenta_bars:
-            num_magenta_bars += 1
-            num_bars_remaining -= 1
-
-        return (
-            colored("F" * num_red_bars, color="red", on_color="on_red")
-            + colored("U" * num_yellow_bars, color="yellow", on_color="on_yellow")
-            + colored("x" * num_magenta_bars, color="magenta", on_color="on_magenta")
-            + colored("s" * num_blue_bars, color="blue", on_color="on_blue")
-            + colored("." * num_green_bars, color="green", on_color="on_green")
-        )
-
-=======
->>>>>>> c4f0ac1f
     def output_test_failed_location(self, test_result: TestResult):
         if isinstance(test_result.error, TestFailure) or isinstance(
             test_result.error, AssertionError
