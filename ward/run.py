import pdb
import sys
from pathlib import Path
from timeit import default_timer
from typing import Optional, Tuple, List

import click
import click_completion
import colorama
from click_default_group import DefaultGroup
from cucumber_tag_expressions import parse as parse_tags
from cucumber_tag_expressions.model import Expression
from rich.console import ConsoleRenderable

from ward._ward_version import __version__
from ward.collect import (
    get_info_for_modules,
    get_tests_in_modules,
    load_modules,
    filter_tests,
    filter_fixtures,
)
from ward.config import set_defaults_from_config, Config
from ward.debug import init_breakpointhooks
from ward.fixtures import _DEFINED_FIXTURES
from ward.hooks import plugins, register_hooks_in_modules
from ward.rewrite import rewrite_assertions_in_tests
from ward.suite import Suite
<<<<<<< HEAD
from ward.terminal import SimpleTestResultWrite, output_fixtures, get_exit_code, console
=======
from ward.fixtures import _DEFINED_FIXTURES
from ward.terminal import (
    SimpleTestResultWrite,
    output_fixtures,
    get_exit_code,
    TestProgressStyle,
    TestOutputStyle,
)
>>>>>>> 39d2822f

colorama.init()
click_completion.init()

sys.path.append(".")


def _register_hooks(context: click.Context, param: click.Parameter, hook_module_names):
    register_hooks_in_modules(plugin_manager=plugins, module_names=hook_module_names)


# TODO: simplify to use invoke_without_command and ctx.forward once
#  https://github.com/pallets/click/issues/430 is resolved
@click.group(
    context_settings={"max_content_width": 100},
    cls=DefaultGroup,
    default="test",
    default_if_no_args=True,
)
@click.pass_context
def run(ctx: click.Context):
    pass


config_option = click.option(
    "--config",
    type=click.Path(
        exists=False, file_okay=True, dir_okay=False, readable=True, allow_dash=False
    ),
    callback=set_defaults_from_config,
    help="Read configuration from PATH.",
    is_eager=True,
)
path_option = click.option(
    "-p",
    "--path",
    type=click.Path(exists=True),
    multiple=True,
    is_eager=True,
    help="Look for tests in PATH.",
)
exclude_option = click.option(
    "--exclude",
    type=click.STRING,
    multiple=True,
    help="Paths to ignore while searching for tests. Accepts glob patterns.",
)
hook_module = click.option(
    "--hook-module",
    type=click.STRING,
    callback=_register_hooks,
    multiple=True,
    help="Modules to search for hook implementations in.",
)


@run.command()
@config_option
@path_option
@exclude_option
@hook_module
@click.option(
    "--search",
    help="Search test names, bodies, descriptions and module names for the search query and only keep matching tests.",
)
@click.option(
    "--tags",
    help="Find tests matching a tag expression (e.g. 'unit and not slow').",
    metavar="EXPR",
    type=parse_tags,
)
@click.option(
    "--fail-limit",
    type=int,
    help="The maximum number of failures that are allowed to occur in a run before it is automatically cancelled.",
)
@click.option(
    "--test-output-style",
    type=click.Choice(list(TestOutputStyle), case_sensitive=False),
    default="test-per-line",
    help="The style of output for displaying individual test results during the run.",
)
@click.option(
    "--progress-style",
    type=click.Choice(list(TestProgressStyle), case_sensitive=False),
    multiple=True,
    default=["inline"],
    help=f"""\
    The style of progress indicator to use during the run.
    Pass multiple times to enable multiple styles.
    The '{TestProgressStyle.BAR}' style is not compatible with the '{TestOutputStyle.DOTS_GLOBAL}' and '{TestOutputStyle.DOTS_MODULE}' test output styles.
    """,
)
@click.option(
    "--order",
    type=click.Choice(["standard", "random"], case_sensitive=False),
    default="standard",
    help="Specify the order in which tests should run.",
)
@click.option(
    "--show-diff-symbols/--hide-diff-symbols",
    default=False,
    help="If enabled, diffs will use symbols such as '?', '-', '+' and '^' instead of colours to highlight differences.",
)
@click.option(
    "--capture-output/--no-capture-output",
    default=True,
    help="Enable or disable output capturing.",
)
@click.option(
    "--show-slowest",
    type=int,
    help="Record and display duration of n longest running tests",
    default=0,
)
@click.option(
    "--dry-run/--no-dry-run",
    help="Print all tests without executing them",
    default=False,
)
@click.version_option(version=__version__)
@click.pass_context
def test(
    ctx: click.Context,
    config: str,
    config_path: Optional[Path],
    path: Tuple[str],
    exclude: Tuple[str],
    search: Optional[str],
    tags: Optional[Expression],
    fail_limit: Optional[int],
    test_output_style: str,
    progress_style: List[str],
    order: str,
    capture_output: bool,
    show_slowest: int,
    show_diff_symbols: bool,
    dry_run: bool,
    hook_module: Tuple[str],
):
    """Run tests."""
<<<<<<< HEAD
    config_params = ctx.params.copy()
    config_params.pop("config")

    config = Config(**config_params)
=======
    progress_styles = [TestProgressStyle(ps) for ps in progress_style]

    if TestProgressStyle.BAR in progress_styles and test_output_style in {
        "dots-global",
        "dots-module",
    }:
        raise click.BadOptionUsage(
            "progress_style",
            f"The '{TestProgressStyle.BAR}' progress style cannot be used with dots-based test output styles (you asked for '{test_output_style}').",
        )
>>>>>>> 39d2822f

    init_breakpointhooks(pdb, sys)
    start_run = default_timer()

    print_before: Tuple[ConsoleRenderable] = plugins.hook.before_session(config=config)

    paths = [Path(p) for p in path]
    mod_infos = get_info_for_modules(paths, exclude)
    modules = load_modules(mod_infos)
    unfiltered_tests = get_tests_in_modules(modules, capture_output)
    plugins.hook.preprocess_tests(config=config, collected_tests=unfiltered_tests)
    filtered_tests = filter_tests(unfiltered_tests, query=search, tag_expr=tags)

    tests = rewrite_assertions_in_tests(filtered_tests)

    time_to_collect = default_timer() - start_run

    suite = Suite(tests=tests)
    test_results = suite.generate_test_runs(order=order, dry_run=dry_run)

    writer = SimpleTestResultWrite(
        suite=suite,
        test_output_style=test_output_style,
        progress_styles=progress_styles,
        config_path=config_path,
        show_diff_symbols=show_diff_symbols,
    )
    writer.output_header(time_to_collect=time_to_collect)
    for renderable in print_before:
        console.print(renderable)
    test_results = writer.output_all_test_results(test_results, fail_limit=fail_limit)
    exit_code = get_exit_code(test_results)
    time_taken = default_timer() - start_run

    render_afters: Tuple[ConsoleRenderable] = plugins.hook.after_session(
        config=config, test_results=test_results
    )
    for renderable in render_afters:
        console.print(renderable)

    writer.output_test_result_summary(test_results, time_taken, show_slowest)
    sys.exit(exit_code.value)


@run.command()
@config_option
@path_option
@exclude_option
@click.option(
    "-f",
    "--fixture-path",
    help="Only display fixtures defined in or below the given paths.",
    multiple=True,
    type=Path,
)
@click.option(
    "--search",
    help="Search fixtures names, bodies, and module names for the search query and only keep matching fixtures.",
)
@click.option(
    "--show-scopes/--no-show-scopes",
    help="Display each fixture's scope.",
    default=True,
)
@click.option(
    "--show-docstrings/--no-show-docstrings",
    help="Display each fixture's docstring.",
    default=False,
)
@click.option(
    "--show-dependencies/--no-show-dependencies",
    help="Display the fixtures and tests that each fixture depends on and is used by. Only displays direct dependencies; use --show-dependency-trees to show all dependency information.",
    default=False,
)
@click.option(
    "--show-dependency-trees/--no-show-dependency-trees",
    help="Display the entire dependency tree for each fixture.",
    default=False,
)
@click.option(
    "--full/--no-full",
    help="Display all available information on each fixture.",
    default=False,
)
@click.pass_context
def fixtures(
    ctx: click.Context,
    config: str,
    config_path: Optional[Path],
    path: Tuple[str],
    exclude: Tuple[str],
    fixture_path: Tuple[Path],
    search: Optional[str],
    show_scopes: bool,
    show_docstrings: bool,
    show_dependencies: bool,
    show_dependency_trees: bool,
    full: bool,
):
    """Show information on fixtures."""
    paths = [Path(p) for p in path]
    mod_infos = get_info_for_modules(paths, exclude)
    modules = list(load_modules(mod_infos))
    tests = list(get_tests_in_modules(modules, capture_output=True))

    filtered_fixtures = list(
        filter_fixtures(_DEFINED_FIXTURES, query=search, paths=fixture_path)
    )

    output_fixtures(
        fixtures=filtered_fixtures,
        tests=tests,
        show_scopes=show_scopes or full,
        show_docstrings=show_docstrings or full,
        show_dependencies=show_dependencies or full,
        show_dependency_trees=show_dependency_trees or full,
    )


@run.command()
@click.pass_context
def completions(ctx: click.Context):
    shell, path = click_completion.core.install()
    click.echo(f"{shell} completion installed in {path}")
    ctx.exit(0)<|MERGE_RESOLUTION|>--- conflicted
+++ resolved
@@ -26,10 +26,6 @@
 from ward.hooks import plugins, register_hooks_in_modules
 from ward.rewrite import rewrite_assertions_in_tests
 from ward.suite import Suite
-<<<<<<< HEAD
-from ward.terminal import SimpleTestResultWrite, output_fixtures, get_exit_code, console
-=======
-from ward.fixtures import _DEFINED_FIXTURES
 from ward.terminal import (
     SimpleTestResultWrite,
     output_fixtures,
@@ -37,7 +33,7 @@
     TestProgressStyle,
     TestOutputStyle,
 )
->>>>>>> 39d2822f
+from ward.terminal import console
 
 colorama.init()
 click_completion.init()
@@ -179,12 +175,10 @@
     hook_module: Tuple[str],
 ):
     """Run tests."""
-<<<<<<< HEAD
     config_params = ctx.params.copy()
     config_params.pop("config")
 
     config = Config(**config_params)
-=======
     progress_styles = [TestProgressStyle(ps) for ps in progress_style]
 
     if TestProgressStyle.BAR in progress_styles and test_output_style in {
@@ -195,7 +189,6 @@
             "progress_style",
             f"The '{TestProgressStyle.BAR}' progress style cannot be used with dots-based test output styles (you asked for '{test_output_style}').",
         )
->>>>>>> 39d2822f
 
     init_breakpointhooks(pdb, sys)
     start_run = default_timer()
