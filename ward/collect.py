--- conflicted
+++ resolved
@@ -23,14 +23,6 @@
     # If multiple paths are specified, remove duplicates
     paths = list(set(paths))
 
-<<<<<<< HEAD
-    # Handle case where paths are modules themselves
-    for path in paths:
-        if path.is_file():
-            spec = importlib.util.spec_from_file_location(path.stem, path)
-            module = importlib.util.module_from_spec(spec)
-            yield module
-=======
     # Handle case where path points directly to modules
     for path in paths:
         if path.is_file():
@@ -40,14 +32,11 @@
                 spec = importlib.util.spec_from_file_location(path.stem, path)
                 module = importlib.util.module_from_spec(spec)
                 yield module
->>>>>>> 9d8a5477
 
     # Check for modules at the root of the specified path (or paths)
     for module in pkgutil.iter_modules([str(p) for p in paths if p.is_dir()]):
         if is_test_module(module):
             yield module
-
-    checked_paths: Set[Path] = set(p for p in paths)
 
     # Now check for modules in every subdirectory
     checked_dirs: Set[Path] = set(p for p in paths)
@@ -55,15 +44,9 @@
         for root, dirs, _ in os.walk(str(p)):
             for dir_name in dirs:
                 dir_path = Path(root, dir_name)
-<<<<<<< HEAD
-                # if we have seen this directory before, skip it
-                if dir_path not in checked_paths:
-                    checked_paths.add(dir_path)
-=======
                 # if we have seen this path before, skip it
                 if dir_path not in checked_dirs:
                     checked_dirs.add(dir_path)
->>>>>>> 9d8a5477
                     for module in pkgutil.iter_modules([str(dir_path)]):
                         if is_test_module(module):
                             yield module
@@ -75,11 +58,7 @@
             file_finder: FileFinder = m.module_finder
             spec: ModuleSpec = file_finder.find_spec(m.name)
             m = importlib.util.module_from_spec(spec)
-<<<<<<< HEAD
-        if m.__name__.startswith("test_"):
-=======
         if is_test_module_name(m.__name__):
->>>>>>> 9d8a5477
             m.__loader__.exec_module(m)
             yield m
 
