--- conflicted
+++ resolved
@@ -5,11 +5,7 @@
 import pkgutil
 from importlib._bootstrap import ModuleSpec
 from importlib._bootstrap_external import FileFinder
-<<<<<<< HEAD
-from typing import Any, Generator, Iterable, List
-=======
 from typing import Any, Callable, Generator, Iterable, List
->>>>>>> e322b832
 
 from ward.testing import Marker, Test, WardMeta, anonymous_tests
 
@@ -21,7 +17,7 @@
 def get_info_for_modules(paths: List[str]) -> Generator[pkgutil.ModuleInfo, None, None]:
     # If multiple paths are specified, remove duplicates
     paths = list(set(paths))
-    
+
     # Check for modules at the root of the specified path (or paths)
     for module in pkgutil.iter_modules(paths):
         yield module
@@ -52,7 +48,7 @@
             yield mod
 
 
-def get_tests_in_modules(modules: Iterable,) -> Generator[Test, None, None]:
+def get_tests_in_modules(modules: Iterable, ) -> Generator[Test, None, None]:
     for mod in modules:
         mod_name = mod.__name__
         # Collect anonymous tests from the module
