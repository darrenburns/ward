--- conflicted
+++ resolved
@@ -1,4 +1,5 @@
 from pathlib import Path
+
 from rich.console import RenderGroup
 from rich.padding import Padding
 from rich.panel import Panel
@@ -7,17 +8,16 @@
 from rich.text import Text
 
 from tests.utilities import example_test
-<<<<<<< HEAD
-from ward import using
-from ward._terminal import ExitCode, get_exit_code, outcome_to_colour
-from ward.testing import TestOutcome, TestResult, each, test
-=======
-from ward import using, fixture
-from ward._terminal import get_exit_code, SessionPrelude, TestTimingStatsPanel, outcome_to_style
+from ward import fixture, using
+from ward._terminal import (
+    SessionPrelude,
+    TestTimingStatsPanel,
+    get_exit_code,
+    outcome_to_style,
+)
 from ward._testing import _Timer
 from ward.models import ExitCode
-from ward.testing import TestOutcome, test, TestResult, Test
->>>>>>> 77056008
+from ward.testing import Test, TestOutcome, TestResult, test
 
 
 @test(
@@ -61,6 +61,7 @@
     (TestOutcome.XPASS, "xpass"),
     (TestOutcome.DRYRUN, "dryrun"),
 ]:
+
     @test("outcome_to_style({outcome}) returns '{style}'")
     def _(outcome=test_outcome, style=output_style):
         assert outcome_to_style(outcome) == style
@@ -82,9 +83,14 @@
 @test("SessionPrelude displays correct info when no config supplied")
 def _(prelude: SessionPrelude = prelude):
     render_iter = prelude.__rich_console__(None, None)
-    assert vars(next(render_iter)) == vars(Rule(
-        Text(f"Ward 1.0.0dev1 | CPython 4.2", style="title",)
-    ))
+    assert vars(next(render_iter)) == vars(
+        Rule(
+            Text(
+                f"Ward 1.0.0dev1 | CPython 4.2",
+                style="title",
+            )
+        )
+    )
     assert next(render_iter) == (
         f"Found [b]123[/b] tests "
         f"and [b]456[/b] fixtures "
@@ -102,11 +108,38 @@
 
 @fixture
 def timing_stats_panel():
-    return TestTimingStatsPanel([
-        TestResult(test=Test(timer=_Timer(duration=4.0), fn=lambda: 1, description="test1", module_name="mod1"), outcome=TestOutcome.FAIL),
-        TestResult(test=Test(timer=_Timer(duration=3.0), fn=lambda: 1, description="test2", module_name="mod2"), outcome=TestOutcome.FAIL),
-        TestResult(test=Test(timer=_Timer(duration=5.0), fn=lambda: 1, description="test3", module_name="mod3"), outcome=TestOutcome.PASS),
-    ], num_tests_to_show=3)
+    return TestTimingStatsPanel(
+        [
+            TestResult(
+                test=Test(
+                    timer=_Timer(duration=4.0),
+                    fn=lambda: 1,
+                    description="test1",
+                    module_name="mod1",
+                ),
+                outcome=TestOutcome.FAIL,
+            ),
+            TestResult(
+                test=Test(
+                    timer=_Timer(duration=3.0),
+                    fn=lambda: 1,
+                    description="test2",
+                    module_name="mod2",
+                ),
+                outcome=TestOutcome.FAIL,
+            ),
+            TestResult(
+                test=Test(
+                    timer=_Timer(duration=5.0),
+                    fn=lambda: 1,
+                    description="test3",
+                    module_name="mod3",
+                ),
+                outcome=TestOutcome.PASS,
+            ),
+        ],
+        num_tests_to_show=3,
+    )
 
 
 @fixture
@@ -132,7 +165,9 @@
                 f" [muted]|[/muted] "
                 f"99th Percentile: [b]5000.00[/b]ms",
                 pad=(0, 0, 1, 0),
-        ), expected_table),
+            ),
+            expected_table,
+        ),
         title="[b white]3 Slowest Tests[/b white]",
         style="none",
         border_style="rule.line",
@@ -141,8 +176,7 @@
 
 @test("TestTimingStatsPanel has correct header and styling")
 def _(
-        timing_stats_panel=timing_stats_panel,
-        expected_panel=timing_stats_expected_panel
+    timing_stats_panel=timing_stats_panel, expected_panel=timing_stats_expected_panel
 ):
     panel = next(timing_stats_panel.__rich_console__(None, None))
 
@@ -153,8 +187,7 @@
 
 @test("TestTimingStatsPanel displays correct summary stats")
 def _(
-        timing_stats_panel=timing_stats_panel,
-        expected_panel=timing_stats_expected_panel
+    timing_stats_panel=timing_stats_panel, expected_panel=timing_stats_expected_panel
 ):
     panel: Panel = next(timing_stats_panel.__rich_console__(None, None))
 
@@ -176,9 +209,7 @@
         "[b]4000[/b]ms",
         "[b]3000[/b]ms",
     ]
-    expected_test_descriptions = [
-        "test3", "test1", "test2"
-    ]
+    expected_test_descriptions = ["test3", "test1", "test2"]
     assert table.columns[0]._cells == expected_durations
     assert len(table.columns[1]._cells) == 3
     assert table.columns[2]._cells == expected_test_descriptions