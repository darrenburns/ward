import asyncio
import sys
from collections import defaultdict
from pathlib import Path
from unittest import mock

from tests.utilities import FORCE_TEST_PATH, testable_test
from ward import raises
from ward._errors import ParameterisationError
from ward._fixtures import FixtureCache
<<<<<<< HEAD
from ward.fixtures import Fixture, fixture
from ward.models import Scope, SkipMarker, WardMeta, XfailMarker
=======
from ward.models import CollectionMetadata, SkipMarker, XfailMarker, Scope
>>>>>>> 77056008
from ward.testing import (
    ParamMeta,
    Test,
    TestArgumentResolver,
    TestOutcome,
    TestResult,
    each,
    fixtures_used_directly_by_tests,
    skip,
    test,
    xfail,
)
from ward._testing import ParamMeta


def f():
    assert 1 == 1


mod = "my_module"
t = Test(fn=f, module_name=mod)


@fixture
def anonymous_test():
    @testable_test
    def _():
        assert 1 == 1

    return Test(fn=_, module_name=mod)


@fixture
def dependent_test():
    def x():
        return 1

    def _(a=x):
        assert 1 == 1

    return Test(fn=_, module_name=mod)


@fixture()
def cache():
    return FixtureCache()


@test("Test.name returns the name of the function it wraps")
def _(anonymous_test=anonymous_test):
    assert anonymous_test.name == "_"


@test("Test.path returns the path from the ward_meta of the wrapped function")
def _():
    @testable_test
    def test_fn():
        assert True

    t = Test(test_fn, "")

    assert t.path == FORCE_TEST_PATH


@test("Test.qualified_name returns `module_name.function_name`")
def _():
    assert t.qualified_name == f"{mod}.{f.__name__}"


@test("Test.qualified_name returns `module_name._` when test name is _")
def _(anonymous_test=anonymous_test):
    assert anonymous_test.qualified_name == f"{mod}._"


@test("Test.is_async_test returns True if the wrapped function is a coroutine function")
def _():
    @testable_test
    async def test_fn():
        assert True

    t = Test(test_fn, "")

    assert t.is_async_test


@test(
    "Test.is_async_test returns False if the wrapped function isn't a coroutine function"
)
def _():
    @testable_test
    def test_fn():
        assert True

    t = Test(test_fn, "")

    assert not t.is_async_test


@test("Test.deps returns {} when test uses no fixtures")
def _(anonymous_test=anonymous_test):
    assert anonymous_test.deps() == {}


@test("Test.deps returns correct params when test uses fixtures")
def _(dependent_test=dependent_test):
    deps = dependent_test.deps()
    assert "a" in deps


@test("Test.has_deps returns True when test uses fixtures")
def _(dependent_test=dependent_test):
    assert dependent_test.has_deps


@test("Test.has_deps returns False when test doesn't use fixtures")
def _(anonymous_test=anonymous_test):
    assert not anonymous_test.has_deps


@test("Test.run delegates to the function it wraps")
def _(cache: FixtureCache = cache):
    called_with = None
    call_kwargs = (), {}

    def func(key="val", **kwargs):
        nonlocal called_with, call_kwargs
        called_with = key
        call_kwargs = kwargs

    t = Test(fn=func, module_name=mod)
    t.run(cache)
    assert called_with == "val"
    assert call_kwargs == {"kwargs": {}}


@test("Test.run delegates to coroutine function it wraps")
def _(cache: FixtureCache = cache):
    called_with = None
    call_kwargs = (), {}

    async def func(key="val", **kwargs):
        nonlocal called_with, call_kwargs
        called_with = key
        call_kwargs = kwargs

    t = Test(fn=func, module_name=mod)
    t.run(cache)
    assert called_with == "val"
    assert call_kwargs == {"kwargs": {}}


@test("Test.run returns DRYRUN TestResult when dry_run == True")
def _(cache=cache):
    t = Test(fn=lambda: 1, module_name=mod)
    result = t.run(cache, dry_run=True)
    assert result == TestResult(t, outcome=TestOutcome.DRYRUN)


TRUTHY_PREDICATES = each(True, lambda: True, 1, "truthy string")
FALSY_PREDICATES = each(False, lambda: False, 0, "")


@test("Test.run returns *SKIP* TestResult, @skip(when={when})")
def _(cache=cache, when=TRUTHY_PREDICATES):
    t = Test(fn=lambda: 1, module_name=mod, marker=SkipMarker(when=when))
    result = t.run(cache)
    assert result == TestResult(t, outcome=TestOutcome.SKIP)


@test("Test.run returns *PASS* TestResult for passing test, @skip(when={when})")
def _(cache=cache, when=FALSY_PREDICATES):
    def test_fn():
        assert True

    t = Test(fn=test_fn, module_name=mod, marker=SkipMarker(when=when))
    result = t.run(cache)

    assert result == TestResult(t, outcome=TestOutcome.PASS)


@test("Test.run returns *FAIL* TestResult for failing test, @skip(when={when})")
def _(cache=cache, when=FALSY_PREDICATES):
    def test_fn():
        assert 1 == 2

    t = Test(fn=test_fn, module_name=mod, marker=SkipMarker(when=when))
    result = t.run(cache)

    assert result.test == t
    assert result.outcome == TestOutcome.FAIL


@test("Test.run returns *XFAIL* TestResult for failing test, @xfail(when={when})")
def _(cache=cache, when=TRUTHY_PREDICATES):
    def test_fn():
        assert 1 == 2

    t = Test(fn=test_fn, module_name=mod, marker=XfailMarker(when=when))
    result = t.run(cache)

    assert result.test == t
    assert result.outcome == TestOutcome.XFAIL


@test("Test.run returns *FAIL* TestResult for failing test, @xfail(when={when})")
def _(cache=cache, when=FALSY_PREDICATES):
    def test_fn():
        assert 1 == 2

    t = Test(fn=test_fn, module_name=mod, marker=XfailMarker(when=when))
    result = t.run(cache)

    assert result.test == t
    assert result.outcome == TestOutcome.FAIL


@test("Test.run returns *XPASS* TestResult for passing test, @xfail(when={when})")
def _(cache=cache, when=TRUTHY_PREDICATES):
    def test_fn():
        assert 1 == 1

    t = Test(fn=test_fn, module_name=mod, marker=XfailMarker(when=when))
    result = t.run(cache)

    assert result.test == t
    assert result.outcome == TestOutcome.XPASS


@test("@skip decorator (no parens version) sets correct SkipMarker")
def _():
    @skip
    @testable_test
    def test_fn():
        assert True

    assert test_fn.ward_meta.marker == SkipMarker()
    assert test_fn.ward_meta.marker.active


@test("@xfail decorator (no parens version) sets correct XfailMarker")
def _():
    @xfail
    @testable_test
    def test_fn():
        assert True

    assert test_fn.ward_meta.marker == XfailMarker()


@test("@skip() decorator (parens version, no args) sets correct SkipMarker")
def _(when=FALSY_PREDICATES):
    @skip(when=when)
    @testable_test
    def test_fn():
        assert True

    assert test_fn.ward_meta.marker == SkipMarker(when=when)


@test("@xfail() decorator (parens version, no args) sets correct XfailMarker")
def _():
    @xfail()
    @testable_test
    def test_fn():
        assert True

    assert test_fn.ward_meta.marker == XfailMarker()


@test("@skip('reason') decorator (parens version, non-kwarg) sets correct SkipMarker")
def _(when=FALSY_PREDICATES):
    @skip("reason", when=when)
    @testable_test
    def test_fn():
        assert True

    assert test_fn.ward_meta.marker == SkipMarker(reason="reason", when=when)


@test("@xfail('reason') decorator (parens version, non-kwarg) sets correct XfailMarker")
def _(when=FALSY_PREDICATES):
    @xfail("reason", when=when)
    @testable_test
    def test_fn():
        assert True

    assert test_fn.ward_meta.marker == XfailMarker(reason="reason", when=when)


@test("@skip(reason='reason') decorator (with kwargs) sets correct SkipMarker")
def _(when=FALSY_PREDICATES):
    @skip(reason="reason", when=when)
    @testable_test
    def test_fn():
        assert True

    assert test_fn.ward_meta.marker == SkipMarker(reason="reason", when=when)


@test("@xfail('reason') decorator (with kwargs) sets correct XfailMarker")
def _(when=FALSY_PREDICATES):
    @xfail(reason="reason", when=when)
    @testable_test
    def test_fn():
        assert True

    assert test_fn.ward_meta.marker == XfailMarker(reason="reason", when=when)


@test("Test.fail_with_error returns the expected TestResult")
def _():
    message = "error message"
    error = ZeroDivisionError(message)

    t = Test(lambda: 1, "")
    rv = t.fail_with_error(error=error)

    assert rv == TestResult(
        test=t, outcome=TestOutcome.FAIL, error=error, message=message
    )


@fixture
async def one():
    await asyncio.sleep(0.00001)
    yield 1


@fixture(scope="module")
async def two():
    await asyncio.sleep(0.00001)
    return 2


@fixture
def three():
    return 3


@xfail("intentional failure")
@test("async/await failing test")
async def _(one=one, two=two):
    await asyncio.sleep(0.0001)
    assert one + two == 999


@test("async/await passing test")
async def _(one=one, two=two, three=three):
    assert one + two == three


@test("a test that exits {exit_code} is marked as {outcome}")
def _(exit_code=each(0, 1), outcome=each(TestOutcome.FAIL, TestOutcome.FAIL)):
    t = Test(fn=lambda: sys.exit(exit_code), module_name=mod)

    assert t.run(FixtureCache()).outcome is outcome


@test("Test.is_parameterised should return True for parameterised test")
def _():
    def parameterised_test(a=each(1, 2, 3), b="a value"):
        pass

    t = Test(fn=parameterised_test, module_name=mod)

    assert t.is_parameterised == True


@test("Test.is_parameterised should return False for standard tests")
def _():
    def test():
        pass

    t = Test(fn=test, module_name=mod)

    assert not t.is_parameterised


@test("Test.resolver returns the expected TestArgumentResolver")
def _():
    @testable_test
    def test_fn():
        assert True

    t = Test(test_fn, "", param_meta=ParamMeta(instance_index=123))

    assert t.resolver == TestArgumentResolver(t, iteration=123)


@test("Test.scope_key_from(Scope.Test) returns the test ID")
def _(t: Test = anonymous_test):
    scope_key = t.scope_key_from(Scope.Test)

    assert scope_key == t.id


@test("Test.scope_key_from(Scope.Module) returns the path of the test module")
def _(t: Test = anonymous_test):
    scope_key = t.scope_key_from(Scope.Module)

    assert scope_key == testable_test.path


@test("Test.scope_key_from(Scope.Global) returns Scope.Global")
def _(t: Test = anonymous_test):
    scope_key = t.scope_key_from(Scope.Global)

    assert scope_key == Scope.Global


@test("Test.get_parameterised_instances returns [self] if not parameterised")
def _():
    def test():
        pass

    t = Test(fn=test, module_name=mod)

    assert t.get_parameterised_instances() == [t]


@test("Test.get_parameterised_instances returns correct number of test instances")
def _():
    def test(a=each(1, 2), b=each(3, 4)):
        pass

    t = Test(fn=test, module_name=mod, capture_output=False)
    assert t.get_parameterised_instances() == [
        Test(
            id=mock.ANY,
            fn=t.fn,
            module_name=t.module_name,
            param_meta=ParamMeta(0, 2),
            sout=mock.ANY,
            serr=mock.ANY,
            capture_output=False,
        ),
        Test(
            id=mock.ANY,
            fn=t.fn,
            module_name=t.module_name,
            param_meta=ParamMeta(1, 2),
            sout=mock.ANY,
            serr=mock.ANY,
            capture_output=False,
        ),
    ]


@test("Test.get_parameterised_instances raises exception for arg count mismatch")
def _():
    def invalid_test(a=each(1, 2), b=each(3, 4, 5)):
        pass

    t = Test(fn=invalid_test, module_name=mod)

    with raises(ParameterisationError):
        t.get_parameterised_instances()


@testable_test
def i_print_something():
    print("out")
    sys.stderr.write("err")
    raise Exception


@test("stdout/stderr are captured by default when a test is called")
def _(cache: FixtureCache = cache):
    t = Test(fn=i_print_something, module_name="")
    result = t.run(cache)
    assert result.captured_stdout == "out\n"
    assert result.captured_stderr == "err"


@test("stdout/stderr are not captured when Test.capture_output = False")
def _(cache: FixtureCache = cache):
    t = Test(fn=i_print_something, module_name="", capture_output=False)
    result = t.run(cache)
    assert result.captured_stdout == ""
    assert result.captured_stderr == ""


@fixture
def example_test():
    def func():
        assert 1 < 2

    return func


@test("@test attaches correct CollectionMetadata to test function it wraps")
def _(func=example_test):
    out_func = testable_test(func)

    assert out_func.ward_meta == CollectionMetadata(
        marker=None,
        description="testable test description",
        is_fixture=False,
        scope=Scope.Test,
        bound_args=None,
        path=FORCE_TEST_PATH,
    )


@test("@test doesn't attach CollectionMetadata to functions in non-test modules")
def _(func=example_test):
    func.__module__ = "blah"
    out_func = test("test")(func)

    assert not hasattr(out_func, "ward_meta")


@test("@test attaches CollectionMetadata to functions in modules ending in '_test'")
def _(func=example_test):
    func.__module__ = "its_a_test"
    out_func = test("test")(func)

    assert hasattr(out_func, "ward_meta")


@test("@test doesn't attach CollectionMetadata to tests from imported modules")
def _(func=example_test):
    # There is an underlying assumption here that a test from an
    # imported module will always have a __module__ containing a "."
    func.__module__ = "test_contains.dot_test"
    out_func = test("test")(func)

    assert not hasattr(out_func, "ward_meta")


@test("@test collects tests into specified data structure")
def _(func=example_test):
    dest = defaultdict(list)
    path = Path("p")
    test("test", _collect_into=dest, _force_path=path)(func)
    assert dest[path.absolute()] == [func]


@test("@test doesn't collect items from non-test modules")
def _(func=example_test):
    func.__module__ = "run"
    dest = defaultdict(list)
    path = Path("p")
    test("test", _collect_into=dest, _force_path=path)(func)
    assert len(dest) == 0


@test("@test doesn't tests imported from another test module")
def _(func=example_test):
    func.__module__ = "test_contains.dot_test"
    dest = defaultdict(list)
    path = Path("p")
    test("test", _collect_into=dest, _force_path=path)(func)
    assert len(dest) == 0


@test("fixtures_used_directly_by_tests finds used fixture")
def _():
    @fixture
    def f():
        pass

    t = Test(lambda f=f: None, module_name="")

    assert fixtures_used_directly_by_tests([t]) == {Fixture(f): [t]}


@test("fixtures_used_directly_by_tests doesn't follow indirect dependencies")
def _():
    @fixture
    def parent():
        pass

    @fixture
    def child():
        pass

    t = Test(lambda c=child: None, module_name="")

    assert fixtures_used_directly_by_tests([t]) == {Fixture(child): [t]}


@test("fixtures_used_directly_by_tests works on a complex example")
def _():
    @fixture
    def parent():
        pass

    @fixture
    def child():
        pass

    @fixture
    def not_used():
        pass

    t1 = Test(lambda c=child: None, module_name="")
    t2 = Test(lambda p=parent, c=child: None, module_name="")
    t3 = Test(lambda _: None, module_name="")

    assert fixtures_used_directly_by_tests([t1, t2, t3]) == {
        Fixture(child): [t1, t2],
        Fixture(parent): [t2],
    }<|MERGE_RESOLUTION|>--- conflicted
+++ resolved
@@ -8,12 +8,9 @@
 from ward import raises
 from ward._errors import ParameterisationError
 from ward._fixtures import FixtureCache
-<<<<<<< HEAD
+from ward._testing import ParamMeta
 from ward.fixtures import Fixture, fixture
-from ward.models import Scope, SkipMarker, WardMeta, XfailMarker
-=======
-from ward.models import CollectionMetadata, SkipMarker, XfailMarker, Scope
->>>>>>> 77056008
+from ward.models import CollectionMetadata, Scope, SkipMarker, XfailMarker
 from ward.testing import (
     ParamMeta,
     Test,
@@ -26,7 +23,6 @@
     test,
     xfail,
 )
-from ward._testing import ParamMeta
 
 
 def f():
@@ -73,7 +69,10 @@
     def test_fn():
         assert True
 
-    t = Test(test_fn, "")
+    t = Test(
+        test_fn,
+        "",
+    )
 
     assert t.path == FORCE_TEST_PATH
 
