--- conflicted
+++ resolved
@@ -21,13 +21,7 @@
     skip,
     test,
     xfail,
-<<<<<<< HEAD
 )
-=======
-    TestResult, skip, fixtures_used_directly_by_tests, TestArgumentResolver,
-)
-from ward.testing import ParamMeta
->>>>>>> 936d00ed
 
 
 def f():
@@ -74,7 +68,10 @@
     def test_fn():
         assert True
 
-    t = Test(test_fn, "")
+    t = Test(
+        test_fn,
+        "",
+    )
 
     assert t.path == FORCE_TEST_PATH
 
@@ -441,7 +438,6 @@
         pass
 
     t = Test(fn=test, module_name=mod, capture_output=False)
-
     assert t.get_parameterised_instances() == [
         Test(
             id=mock.ANY,
