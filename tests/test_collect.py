import platform
from dataclasses import dataclass
from modulefinder import ModuleFinder
from pathlib import Path
from pkgutil import ModuleInfo
from types import ModuleType

import sys
from cucumber_tag_expressions import parse

from ward import fixture, raises, test
from ward.collect import (
    _get_module_path,
    _handled_within,
    _is_excluded_module,
    is_test_module,
    _remove_excluded_paths,
    filter_tests,
    filter_fixtures, _build_package_name,
)
from ward.testing import Test, each, skip, xfail
from ward.fixtures import Fixture
from tests.utilities import make_project


def named():
    assert "fox" == "fox"


@fixture
def named_test():
    return Test(fn=named, module_name="my_module")


@fixture
def tests_to_search(named_test=named_test):
    return [named_test]


@test("__filter_tests__ matches on qualified test name")
def _(tests=tests_to_search, named=named_test):
    results = filter_tests(tests, query="my_module.named")
    assert list(results) == [named]


@test("filter_tests matches on test name alone")
def _(tests=tests_to_search, named=named_test):
    results = filter_tests(tests, query="named")
    assert list(results) == [named]


@test("filter_tests `query='fox'` returns tests with `'fox'` in the body")
def _(tests=tests_to_search, named=named_test):
    results = filter_tests(tests, query="fox")
    assert list(results) == [named]


@test("filter_tests returns an empty generator when no tests match query")
def _(tests=tests_to_search):
    results = filter_tests(tests, query="92qj3f9i")
    with raises(StopIteration):
        next(results)


@test("filter_tests when tags match simple tag expression")
def _():
    apples = Test(fn=named, module_name="", tags=["apples"])
    bananas = Test(fn=named, module_name="", tags=["bananas"])
    results = list(filter_tests([apples, bananas], tag_expr=parse("apples")))
    assert results == [apples]


@test("filter_tests when tags match complex tag expression")
def _():
    one = Test(fn=named, module_name="", tags=["apples", "bananas"])
    two = Test(fn=named, module_name="", tags=["bananas", "carrots"])
    three = Test(fn=named, module_name="", tags=["bananas"])
    tag_expr = parse("apples or bananas and not carrots")
    results = list(filter_tests([one, two, three], tag_expr=tag_expr))
    assert results == [one, three]


@test("filter_tests when both query and tag expression match a test")
def _():
    one = Test(fn=named, module_name="one", tags=["apples"])
    two = Test(fn=named, module_name="two", tags=["apples"])
    tag_expr = parse("apples")
    results = list(filter_tests([one, two], query="two", tag_expr=tag_expr))
    # Both tests match the tag expression, but only two matches the search query
    # because the query matches the module name for the test.
    assert results == [two]


@test("filter_tests when a test is defined with an empty tag list doesnt match")
def _():
    t = Test(fn=named, module_name="", tags=[])
    tag_expr = parse("apples")
    results = list(filter_tests([t], tag_expr=tag_expr))
    assert results == []


@test("filter_tests matches all tags when a tag expression is an empty string")
def _():
    t = Test(fn=named, module_name="", tags=["apples"])
    tag_expr = parse("")
    results = list(filter_tests([t], tag_expr=tag_expr))
    assert results == [t]


@test("filter_tests returns [] when the tag expression matches no tests")
def _():
    one = Test(fn=named, module_name="one", tags=["apples"])
    two = Test(fn=named, module_name="two", tags=["bananas"])
    tag_expr = parse("carrots")
    results = list(filter_tests([one, two], tag_expr=tag_expr))
    assert results == []


@fixture
def named_fixture():
    pass


@fixture
def marker_fixture():
    return "marker"


@test("filter_fixtures on empty list returns empty list")
def _():
    assert list(filter_fixtures([])) == []


@test("filter_fixtures matches anything with empty query and paths")
def _():
    fixtures = [Fixture(f) for f in [named_fixture, marker_fixture]]
    assert list(filter_fixtures(fixtures)) == fixtures


@test("filter_fixtures matches 'named_fixture' by name query {query!r}")
def _(query=each("named_fixture", "named", "fixture", "med_fix")):
    fixtures = [Fixture(f) for f in [named_fixture]]
    assert list(filter_fixtures(fixtures, query=query)) == fixtures


@test("filter_fixtures matches 'named_fixture' by module name query on {query!r}")
def _(query=each("test", "test_collect", "collect", "t_coll")):
    fixtures = [Fixture(f) for f in [named_fixture]]
    assert list(filter_fixtures(fixtures, query=query)) == fixtures


@test("filter_fixtures matches fixture by source query on {query!r}")
def _(query=each("marker", "mark", "ret", "return", '"')):
    fixtures = [Fixture(f) for f in [named_fixture, marker_fixture]]
    assert list(filter_fixtures(fixtures, query=query)) == [Fixture(marker_fixture)]


@test("filter_fixtures excludes fixtures when querying for {query!r}")
def _(query=each("echo", "foobar", "wizbang")):
    fixtures = [Fixture(f) for f in [named_fixture, marker_fixture]]
    assert list(filter_fixtures(fixtures, query=query)) == []


THIS_FILE = Path(__file__)


@test("filter_fixtures matches fixture by path on {path}")
def _(path=each(THIS_FILE, THIS_FILE.parent, THIS_FILE.parent.parent)):
    fixtures = [Fixture(f) for f in [named_fixture]]
    assert list(filter_fixtures(fixtures, paths=[path])) == fixtures


@test("filter_fixtures excludes by path on {path}")
def _(path=each(THIS_FILE.parent / "the-fixture-is-not-in-this-file.py")):
    fixtures = [Fixture(f) for f in [named_fixture]]
    assert list(filter_fixtures(fixtures, paths=[path])) == []


@test("is_test_module(<module: '{module_name}'>) returns {rv}")
def _(
    module_name=each("test_apples", "apples"), rv=each(True, False),
):
    module = ModuleInfo(ModuleFinder(), module_name, False)
    assert is_test_module(module) == rv


PATH = Path("path/to/test_mod.py")


class StubModuleFinder:
    def find_module(self, module_name: str):
        return StubSourceFileLoader()


@dataclass
class StubSourceFileLoader:
    path: str = PATH


@fixture
def test_module():
    return ModuleInfo(StubModuleFinder(), PATH.stem, False)


@test("get_module_path returns the path of the module")
def _(mod=test_module):
    assert _get_module_path(mod) == PATH


@test("is_excluded_module({mod.name}) is True for {excludes}")
def _(
    mod=test_module,
    excludes=each(
        "*", "*/**.py", str(PATH), "**/test_mod.py", "path/to/*", "path/*/*.py",
    ),
):
    assert _is_excluded_module(mod, [excludes])


@test("is_excluded_module({mod.name}) is False for {excludes}")
def _(mod=test_module, excludes=each("abc", str(PATH.parent))):
    assert not _is_excluded_module(mod, [excludes])


@test("remove_excluded_paths removes exclusions from list of paths")
def _():
    paths = [
        Path("/a/b/c.py"),
        Path("/a/b/"),
    ]
    excludes = ["**/*.py"]
    assert _remove_excluded_paths(paths, excludes) == [paths[1]]


@fixture
def project():
    yield from make_project("module.py")


@test("handled_within({mod}, {search}) is True")
def _(
    root: Path = project, search=each("", "/", "a", "a/b", "a/b/c"), mod="a/b/c/d/e.py",
):
    module_path = root / mod
    assert _handled_within(module_path, [root / search])


@test("handled_within({mod}, {search}) is False")
def _(
    root: Path = project,
    search=each("x/y/z", "test_a.py", "a/b.py", "a/b/c/d/e.py"),
    mod="a/b/c/d/e.py",
):
    module_path = root / mod
    assert not _handled_within(module_path, [root / search])


@test("test modules and mro chain are added to sys.modules")
def _():
    class Abc:
        x: int

    for base in reversed(Abc.__mro__):
        assert base.__module__ in sys.modules


<<<<<<< HEAD

=======
>>>>>>> e652a470
@skip("Skipped on Windows", when=platform.system() == "Windows")
@test("_build_package_name constructs package name '{pkg}' from '{path}'")
def _(
    pkg=each("", "foo", "foo.bar"),
    path=each("foo.py", "foo/bar.py", "foo/bar/baz.py"),
):
    m = ModuleType(name="")
    m.__file__ = path
    assert _build_package_name(m) == pkg


@skip("Skipped on Unix", when=platform.system() != "Windows")
@test("_build_package_name constructs package name '{pkg}' from '{path}'")
def _(
    pkg=each("", "foo", "foo.bar"),
    path=each("foo.py", "foo\\bar.py", "foo\\bar\\baz.py"),
):
    m = ModuleType(name="")
    m.__file__ = path
    assert _build_package_name(m) == pkg<|MERGE_RESOLUTION|>--- conflicted
+++ resolved
@@ -264,10 +264,6 @@
         assert base.__module__ in sys.modules
 
 
-<<<<<<< HEAD
-
-=======
->>>>>>> e652a470
 @skip("Skipped on Windows", when=platform.system() == "Windows")
 @test("_build_package_name constructs package name '{pkg}' from '{path}'")
 def _(
