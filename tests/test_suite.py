from unittest import mock

from ward import expect, fixture
from ward.fixtures import Fixture, FixtureRegistry
from ward.suite import Suite
<<<<<<< HEAD
from ward.test import SkipMarker, Test, skip
=======
>>>>>>> e322b832
from ward.test_result import TestOutcome, TestResult
from ward.testing import SkipMarker, Test, test, xfail

NUMBER_OF_TESTS = 5


@fixture
def module():
    return "test_module"


@fixture
def fixtures():
    return {
        "fixture_a": Fixture(key="fixture_a", fn=lambda fixture_b: fixture_b * 2),
        "fixture_b": Fixture(key="fixture_b", fn=lambda: 2),
    }


@fixture
def example_test(module, fixtures):
    return Test(fn=lambda fixture_a: fixture_a, module_name=module)


@fixture
def skipped_test(module):
<<<<<<< HEAD
    return Test(fn=lambda: expect(1).equals(1), module=module, marker=SkipMarker())
=======
    return Test(fn=lambda: expect(1).equals(1), module_name=module, marker=SkipMarker())
>>>>>>> e322b832


@fixture
def fixture_registry(fixtures):
    registry = FixtureRegistry()
    registry._fixtures = fixtures
    return registry


@fixture
def suite(example_test, fixture_registry):
    return Suite(
        tests=[example_test] * NUMBER_OF_TESTS, fixture_registry=fixture_registry
    )


@test(
    f"Suite.num_tests returns {NUMBER_OF_TESTS}, when the suite has {NUMBER_OF_TESTS} tests"
)
def _(suite):
    expect(suite.num_tests).equals(NUMBER_OF_TESTS)


@test(
    f"Suite.num_fixtures returns {len(fixtures())}, when the suite has {len(fixtures())} fixtures"
)
def _(suite, fixtures):
    expect(suite.num_fixtures).equals(len(fixtures))


@test(
    f"Suite.generate_test_runs generates {NUMBER_OF_TESTS} when suite has {NUMBER_OF_TESTS} tests"
)
def _(suite):
    runs = suite.generate_test_runs()

    expect(list(runs)).has_length(NUMBER_OF_TESTS)


@test("Suite.generate_test_runs generates yields the expected test results")
def _(suite):
    results = list(suite.generate_test_runs())

    expect(results).equals(
        [
            TestResult(test=test, outcome=TestOutcome.PASS, error=None, message="")
            for test in suite.tests
        ]
    )


@test("Suite.generate_test_runs yields a FAIL TestResult on `assert False`")
def _(fixture_registry, module):
    def test_i_fail():
        assert False

    test = Test(fn=test_i_fail, module_name=module)
    failing_suite = Suite(tests=[test], fixture_registry=fixture_registry)

    results = failing_suite.generate_test_runs()
    result = next(results)

    expected_result = TestResult(
        test=test, outcome=TestOutcome.FAIL, error=mock.ANY, message=""
    )

    expect(result).equals(expected_result)
    expect(result.error).instance_of(AssertionError)


@test(
    "Suite.generate_test_runs yields a SKIP TestResult when test has @skip decorator "
)
def _(fixture_registry, skipped_test, example_test):
    suite = Suite(tests=[example_test, skipped_test], fixture_registry=fixture_registry)

    test_runs = list(suite.generate_test_runs())
    expected_runs = [
        TestResult(example_test, TestOutcome.PASS, None, ""),
        TestResult(skipped_test, TestOutcome.SKIP, None, ""),
    ]

    expect(test_runs).equals(expected_runs)


@test(
    "Suite.generate_test_runs runs fixture teardown code is ran in the expected order"
)
def _(module):
    events = []

    def fix_a():
        events.append(1)
        yield "a"
        events.append(3)

    def fix_b():
        events.append(2)
        return "b"

    def my_test(fix_a, fix_b):
        expect(fix_a).equals("a")
        expect(fix_b).equals("b")

    reg = FixtureRegistry()
    reg.cache_fixtures(
        fixtures=[Fixture(key="fix_a", fn=fix_a), Fixture(key="fix_b", fn=fix_b)]
    )

    suite = Suite(tests=[Test(fn=my_test, module_name=module)], fixture_registry=reg)

    # Exhaust the test runs generator
    list(suite.generate_test_runs())

    expect(events).equals([1, 2, 3])


@xfail("Bug: not all fixtures torn down")
@test("Suite.generate_test_runs tears down deep fixtures")
def _(module):
    events = []

    def fix_a():
        events.append(1)
        yield "a"
        events.append(3)

    def fix_b():
        events.append(2)
        return "b"

    def fix_c(fix_a):
        yield "c"
        events.append(4)

    def my_test(fix_a, fix_b):
        expect(fix_a).equals("a")
        expect(fix_b).equals("b")

    reg = FixtureRegistry()
    reg.cache_fixtures(
        fixtures=[
            Fixture(key="fix_a", fn=fix_a),
            Fixture(key="fix_b", fn=fix_b),
            Fixture(key="fix_c", fn=fix_c),
        ]
    )

    suite = Suite(tests=[Test(fn=my_test, module_name=module)], fixture_registry=reg)

    # Exhaust the test runs generator
    list(suite.generate_test_runs())

    expect(events).equals([1, 2, 3, 4])<|MERGE_RESOLUTION|>--- conflicted
+++ resolved
@@ -3,10 +3,6 @@
 from ward import expect, fixture
 from ward.fixtures import Fixture, FixtureRegistry
 from ward.suite import Suite
-<<<<<<< HEAD
-from ward.test import SkipMarker, Test, skip
-=======
->>>>>>> e322b832
 from ward.test_result import TestOutcome, TestResult
 from ward.testing import SkipMarker, Test, test, xfail
 
@@ -33,11 +29,7 @@
 
 @fixture
 def skipped_test(module):
-<<<<<<< HEAD
-    return Test(fn=lambda: expect(1).equals(1), module=module, marker=SkipMarker())
-=======
     return Test(fn=lambda: expect(1).equals(1), module_name=module, marker=SkipMarker())
->>>>>>> e322b832
 
 
 @fixture
