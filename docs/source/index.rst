--- conflicted
+++ resolved
@@ -67,12 +67,8 @@
     :caption: Reference
 
     reference/testing.rst
-<<<<<<< HEAD
-    reference/fixtures.rst
-=======
     reference/fixtures.rst
     reference/config.rst
     reference/hooks.rst
     reference/models.rst
-    reference/expect.rst
->>>>>>> 77056008
+    reference/expect.rst